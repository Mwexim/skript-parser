package io.github.syst3ms.skriptparser.expressions;

import io.github.syst3ms.skriptparser.Parser;
import io.github.syst3ms.skriptparser.lang.Expression;
import io.github.syst3ms.skriptparser.lang.TriggerContext;
import io.github.syst3ms.skriptparser.lang.properties.PropertyExpression;
import io.github.syst3ms.skriptparser.parsing.ParseContext;
import io.github.syst3ms.skriptparser.util.SkriptDate;

import java.math.BigInteger;

/**
 * The timestamp of a date.
 * The default timestamp returns the amount of <b>milliseconds</b> since the Unix Epoch.
 * The unix timestamp returns the amount of <b>seconds</b> since that same date.
 * The Unix Epoch is defined as January 1st 1970.
 *
 * @name Timestamp
 * @type EXPRESSION
 * @pattern [the] [unix] timestamp of [date] %date%
 * @pattern [date] %date%'[s] [unix] timestamp
 * @since ALPHA
 * @author Mwexim
 */
public class ExprDateTimestamp extends PropertyExpression<Number, SkriptDate> {
	static {
		Parser.getMainRegistration().addPropertyExpression(
				ExprDateTimestamp.class,
				Number.class,
				"*[date] %date%",
				"[1:unix] timestamp"
		);
	}

	private boolean unix;

	@Override
	public boolean init(Expression<?>[] expressions, int matchedPattern, ParseContext parseContext) {
<<<<<<< HEAD
		unix = parseContext.getParseMark() == 1;
		return super.init(expressions, matchedPattern, parseContext);
=======
		unix = parseContext.getNumericMark() == 1;
		setOwner((Expression<SkriptDate>) expressions[0]);
		return true;
>>>>>>> 956a2b41
	}

	@Override
	public Number getProperty(SkriptDate owner) {
		return unix ? BigInteger.valueOf(Math.floorDiv(owner.getTimestamp(), 1000))
				: BigInteger.valueOf(owner.getTimestamp());
	}

	@Override
	public String toString(TriggerContext ctx, boolean debug) {
		return (unix ? "unix " : "") + "timestamp of " + getOwner().toString(ctx, debug);
	}
}<|MERGE_RESOLUTION|>--- conflicted
+++ resolved
@@ -36,14 +36,8 @@
 
 	@Override
 	public boolean init(Expression<?>[] expressions, int matchedPattern, ParseContext parseContext) {
-<<<<<<< HEAD
-		unix = parseContext.getParseMark() == 1;
+		unix = parseContext.getNumericMark() == 1;
 		return super.init(expressions, matchedPattern, parseContext);
-=======
-		unix = parseContext.getNumericMark() == 1;
-		setOwner((Expression<SkriptDate>) expressions[0]);
-		return true;
->>>>>>> 956a2b41
 	}
 
 	@Override
