--- conflicted
+++ resolved
@@ -41,8 +41,7 @@
         first = expressions[0];
         second = expressions[1];
         onlyString = matchedPattern == 0;
-<<<<<<< HEAD
-        setNegated(parseContext.getParseMark() == 1);
+        setNegated(parseContext.getNumericMark() == 1);
         if (!onlyString && !first.isAndList()) {
             parseContext.getLogger().error(
                     "An or-list cannot contain any values",
@@ -51,9 +50,6 @@
             );
             return false;
         }
-=======
-        setNegated(parseContext.getNumericMark() == 1);
->>>>>>> 956a2b41
         return true;
     }
 
