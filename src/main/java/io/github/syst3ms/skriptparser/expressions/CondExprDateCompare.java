package io.github.syst3ms.skriptparser.expressions;

import io.github.syst3ms.skriptparser.Parser;
import io.github.syst3ms.skriptparser.lang.Expression;
import io.github.syst3ms.skriptparser.lang.TriggerContext;
import io.github.syst3ms.skriptparser.lang.base.ConditionalExpression;
import io.github.syst3ms.skriptparser.parsing.ParseContext;
import io.github.syst3ms.skriptparser.util.DoubleOptional;
import io.github.syst3ms.skriptparser.util.SkriptDate;
import org.jetbrains.annotations.Nullable;

import java.time.Duration;

/**
 * Check if a given date is a certain duration before or after the current date.
 *
 * @name Compare Date
 * @type CONDITION
 * @pattern %date% (was|were)( more|(n't| not) less) than %duration% [ago]
 * @pattern %date% (was|were)((n't| not) more| less) than %duration% [ago]
 * @since ALPHA
 * @author Mwexim
 */
public class CondExprDateCompare extends ConditionalExpression {

    static {
<<<<<<< HEAD
        Parser.getMainRegistration()
                .addExpression(CondExprDateCompare.class,
                        Boolean.class,
                        true,
                        3,
                        "%date% (was|were)( more|(n't| not) less) than %duration% [ago]",
                        "%date% (was|were)((n't| not) more| less) than %duration% [ago]");
=======
        Parser.getMainRegistration().addExpression(
                CondExprDateCompare.class,
                Boolean.class,
                true,
                "%date% (was|were)( more|(n't| not) less) than %duration% [ago]",
                "%date% (was|were)((n't| not) more| less) than %duration% [ago]"
        );
>>>>>>> 09df636e
    }

    private Expression<SkriptDate> date;
    private Expression<Duration> duration;

    @SuppressWarnings("unchecked")
    @Override
    public boolean init(Expression<?>[] expressions, int matchedPattern, ParseContext parseContext) {
        date = (Expression<SkriptDate>) expressions[0];
        duration = (Expression<Duration>) expressions[1];
        setNegated(matchedPattern == 1);
        return true;
    }

    @Override
    public boolean check(TriggerContext ctx) {
        DoubleOptional<? extends SkriptDate, ? extends Duration> opt = DoubleOptional.ofOptional(date.getSingle(ctx), duration.getSingle(ctx));
        return opt.filter(
                (dat, dur) -> isNegated() != (dat.getTimestamp() < SkriptDate.now().getTimestamp() - dur.toMillis())
        ).isPresent();
    }

    @Override
    public String toString(@Nullable TriggerContext ctx, boolean debug) {
        return date.toString(ctx, debug) + (isNegated() ? " was more than " : " was less than ") + duration.toString(ctx, debug) + " ago";
    }
}<|MERGE_RESOLUTION|>--- conflicted
+++ resolved
@@ -24,15 +24,6 @@
 public class CondExprDateCompare extends ConditionalExpression {
 
     static {
-<<<<<<< HEAD
-        Parser.getMainRegistration()
-                .addExpression(CondExprDateCompare.class,
-                        Boolean.class,
-                        true,
-                        3,
-                        "%date% (was|were)( more|(n't| not) less) than %duration% [ago]",
-                        "%date% (was|were)((n't| not) more| less) than %duration% [ago]");
-=======
         Parser.getMainRegistration().addExpression(
                 CondExprDateCompare.class,
                 Boolean.class,
@@ -40,7 +31,6 @@
                 "%date% (was|were)( more|(n't| not) less) than %duration% [ago]",
                 "%date% (was|were)((n't| not) more| less) than %duration% [ago]"
         );
->>>>>>> 09df636e
     }
 
     private Expression<SkriptDate> date;
