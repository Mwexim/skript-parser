package io.github.syst3ms.skriptparser.expressions;

import io.github.syst3ms.skriptparser.Parser;
import io.github.syst3ms.skriptparser.lang.Expression;
import io.github.syst3ms.skriptparser.lang.TriggerContext;
import io.github.syst3ms.skriptparser.parsing.ParseContext;
<<<<<<< HEAD
import io.github.syst3ms.skriptparser.util.DoubleOptional;
=======
import org.jetbrains.annotations.Nullable;
>>>>>>> ca7e4d53

import java.math.BigInteger;
import java.util.Arrays;

/**
 * The character at a given position in a string. Note that indices in Skript start at 1.
 *
 * @name Character At
<<<<<<< HEAD
 * @pattern [the] char[acter] at [(index|pos[ition])] %number% (of|in) %string%
=======
 * @pattern [the] char[acter][s] at [(ind(ex[es]|ices)|pos[ition][s])] %integers% (of|in) %string%
>>>>>>> ca7e4d53
 * @since ALPHA
 * @author Olyno
 */
public class ExprStringCharAt implements Expression<String> {
	static {
		Parser.getMainRegistration().addExpression(
			ExprStringCharAt.class,
			String.class,
<<<<<<< HEAD
			true,
			"[the] char[acter] at [(index|pos[ition])] %integer% (of|in) %string%"
=======
			false,
			"[the] char[acter][s] at [(ind(ex[es]|ices)|pos[ition][s])] %integers% (of|in) %string%"
>>>>>>> ca7e4d53
		);
	}

	private Expression<BigInteger> position;
	private Expression<String> value;

	@SuppressWarnings("unchecked")
	@Override
	public boolean init(Expression<?>[] expressions, int matchedPattern, ParseContext parseContext) {
		position = (Expression<BigInteger>) expressions[0];
		value = (Expression<String>) expressions[1];
		return true;
	}

	@Override
	public String[] getValues(TriggerContext ctx) {
		return value.getSingle(ctx)
				.map(val -> Arrays.stream(position.getValues(ctx))
						.filter(pos -> pos.signum() > 0 && pos.compareTo(BigInteger.valueOf(val.length())) <= 0)
						.map(pos -> String.valueOf(val.charAt(pos.intValue() - 1)))
						.toArray(String[]::new))
				.orElse(new String[0]);
	}

	@Override
	public boolean isSingle() {
		return position.isSingle();
	}

	@Override
	public String toString(TriggerContext ctx, boolean debug) {
		return "character at index " + position.toString(ctx, debug) + " in " + value.toString(ctx, debug);
	}
}<|MERGE_RESOLUTION|>--- conflicted
+++ resolved
@@ -4,11 +4,6 @@
 import io.github.syst3ms.skriptparser.lang.Expression;
 import io.github.syst3ms.skriptparser.lang.TriggerContext;
 import io.github.syst3ms.skriptparser.parsing.ParseContext;
-<<<<<<< HEAD
-import io.github.syst3ms.skriptparser.util.DoubleOptional;
-=======
-import org.jetbrains.annotations.Nullable;
->>>>>>> ca7e4d53
 
 import java.math.BigInteger;
 import java.util.Arrays;
@@ -17,11 +12,7 @@
  * The character at a given position in a string. Note that indices in Skript start at 1.
  *
  * @name Character At
-<<<<<<< HEAD
- * @pattern [the] char[acter] at [(index|pos[ition])] %number% (of|in) %string%
-=======
  * @pattern [the] char[acter][s] at [(ind(ex[es]|ices)|pos[ition][s])] %integers% (of|in) %string%
->>>>>>> ca7e4d53
  * @since ALPHA
  * @author Olyno
  */
@@ -30,13 +21,8 @@
 		Parser.getMainRegistration().addExpression(
 			ExprStringCharAt.class,
 			String.class,
-<<<<<<< HEAD
-			true,
-			"[the] char[acter] at [(index|pos[ition])] %integer% (of|in) %string%"
-=======
 			false,
 			"[the] char[acter][s] at [(ind(ex[es]|ices)|pos[ition][s])] %integers% (of|in) %string%"
->>>>>>> ca7e4d53
 		);
 	}
 
