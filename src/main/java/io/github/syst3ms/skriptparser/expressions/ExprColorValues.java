package io.github.syst3ms.skriptparser.expressions;

import io.github.syst3ms.skriptparser.Parser;
import io.github.syst3ms.skriptparser.lang.Expression;
import io.github.syst3ms.skriptparser.lang.TriggerContext;
import io.github.syst3ms.skriptparser.lang.properties.PropertyExpression;
import io.github.syst3ms.skriptparser.parsing.ParseContext;
import io.github.syst3ms.skriptparser.util.color.Color;

import java.math.BigInteger;

/**
 * Certain color values of a given color.
 *
 * @name Date Values
 * @type EXPRESSION
 * @pattern [the] (hex[adecimal]|red|green|blue|alpha) value of %color%
 * @pattern %color%'[s] (hex[adecimal]|red|green|blue|alpha)
 * @since ALPHA
 * @author Mwexim
 */
public class ExprColorValues extends PropertyExpression<Object, Color> {
	static {
		Parser.getMainRegistration().addPropertyExpression(
				ExprColorValues.class,
				Object.class,
				"colors",
				"(0:hex[adecimal]|1:red|2:green|3:blue|4:alpha) value"
		);
	}

	private int mark;

	@Override
	public boolean init(Expression<?>[] expressions, int matchedPattern, ParseContext parseContext) {
<<<<<<< HEAD
		mark = parseContext.getParseMark();
		return super.init(expressions, matchedPattern, parseContext);
=======
		parseMark = parseContext.getNumericMark();
		setOwner((Expression<Color>) expressions[0]);
		return true;
>>>>>>> 956a2b41
	}

	@Override
	public Object getProperty(Color owner) {
		switch (mark) {
			case 0:
				return owner.getHex();
			case 1:
				return BigInteger.valueOf(owner.getRed());
			case 2:
				return BigInteger.valueOf(owner.getGreen());
			case 3:
				return BigInteger.valueOf(owner.getBlue());
			case 4:
				return BigInteger.valueOf(owner.getAlpha());
			default:
				throw new IllegalStateException();
		}
	}

	@Override
	public Class<?> getReturnType() {
		return mark == 0 ? String.class : BigInteger.class;
	}

	@Override
	public String toString(TriggerContext ctx, boolean debug) {
		return new String[] {"hex", "red", "green", "blue", "alpha"}[mark] + " value of " + getOwner().toString(ctx, debug);
	}
}<|MERGE_RESOLUTION|>--- conflicted
+++ resolved
@@ -33,14 +33,8 @@
 
 	@Override
 	public boolean init(Expression<?>[] expressions, int matchedPattern, ParseContext parseContext) {
-<<<<<<< HEAD
-		mark = parseContext.getParseMark();
+		mark = parseContext.getNumericMark();
 		return super.init(expressions, matchedPattern, parseContext);
-=======
-		parseMark = parseContext.getNumericMark();
-		setOwner((Expression<Color>) expressions[0]);
-		return true;
->>>>>>> 956a2b41
 	}
 
 	@Override
