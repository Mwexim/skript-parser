package io.github.syst3ms.skriptparser.expressions;

import io.github.syst3ms.skriptparser.Parser;
import io.github.syst3ms.skriptparser.lang.Expression;
import io.github.syst3ms.skriptparser.lang.TriggerContext;
import io.github.syst3ms.skriptparser.lang.base.ConditionalExpression;
import io.github.syst3ms.skriptparser.parsing.ParseContext;

/**
 * Check if a given string or list is empty.
 * Note that multiple strings will all be checked for blankness.
 * If you want a string list to be checked as a list instead of all separate strings,
 * you should use the 'list' modifier at the end.
 *
 * @name Is Empty
 * @pattern %objects% (is|are)[( not|n't)] empty
 * @pattern %strings% (is|are)[( not|n't)] [an] empty string[s]
 * @since ALPHA
 * @author Olyno
 */
public class CondExprIsEmpty extends ConditionalExpression {
    static {
        Parser.getMainRegistration().addExpression(CondExprIsEmpty.class,
                Boolean.class,
                true,
                "%objects% (is|are)[1:( not|n't)] empty",
                "%strings% (is|are)[1:( not|n't)] [an] empty string[s]"
        );
    }

    private Expression<?> expression;
    private boolean stringCheck;

    @Override
    public boolean init(Expression<?>[] expressions, int matchedPattern, ParseContext parseContext) {
<<<<<<< HEAD
        expression = expressions[0];
        stringCheck = matchedPattern == 0;
        setNegated(parseContext.getParseMark() == 1);
=======
        expr = expressions[0];
        isList = matchedPattern == 0;
        setNegated(parseContext.getNumericMark() == 1);
>>>>>>> 956a2b41
        return true;
    }

    @Override
    public boolean check(TriggerContext ctx) {
        if (stringCheck) {
            return expression.check(ctx, val -> ((String) val).isBlank(), isNegated());
        } else {
            var values = expression.getValues(ctx);
            return isNegated() != (values.length != 1
                    ? values.length == 0
                    : values[0] instanceof String && ((String) values[0]).isBlank());
        }
    }

    @Override
    public String toString(TriggerContext ctx, boolean debug) {
        return expression.toString(ctx, debug) + (isNegated() ? " is not " : " is ") + "empty";
    }
} <|MERGE_RESOLUTION|>--- conflicted
+++ resolved
@@ -33,15 +33,9 @@
 
     @Override
     public boolean init(Expression<?>[] expressions, int matchedPattern, ParseContext parseContext) {
-<<<<<<< HEAD
         expression = expressions[0];
         stringCheck = matchedPattern == 0;
-        setNegated(parseContext.getParseMark() == 1);
-=======
-        expr = expressions[0];
-        isList = matchedPattern == 0;
         setNegated(parseContext.getNumericMark() == 1);
->>>>>>> 956a2b41
         return true;
     }
 
