--- conflicted
+++ resolved
@@ -29,22 +29,11 @@
     }
 
     @Override
-<<<<<<< HEAD
-    public boolean check(TriggerContext ctx, Number[] performers) {
-        return isNegated() != Arrays.stream(performers)
-                .allMatch(n -> {
-                    var bd = BigDecimalMath.getBigDecimal(n);
-                    return bd.signum() != -1
-                            && BigDecimalMath.isIntValue(bd)
-                            && NumberMath.isPrime(BigDecimalMath.getBigInteger(bd));
-                });
-=======
     public boolean check(Number performer) {
         var bd = BigDecimalMath.getBigDecimal(performer);
         return bd.signum() != -1
                 && BigDecimalMath.isIntValue(bd)
                 && NumberMath.isPrime(BigDecimalMath.getBigInteger(bd));
->>>>>>> 911bb911
     }
 
 	@Override
