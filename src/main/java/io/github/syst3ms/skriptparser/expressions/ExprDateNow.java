--- conflicted
+++ resolved
@@ -29,11 +29,7 @@
 
 	@Override
 	public boolean init(Expression<?>[] expressions, int matchedPattern, ParseContext parseContext) {
-<<<<<<< HEAD
-		mark = parseContext.getParseMark();
-=======
 		parseMark = parseContext.getNumericMark();
->>>>>>> 956a2b41
 		return true;
 	}
 
