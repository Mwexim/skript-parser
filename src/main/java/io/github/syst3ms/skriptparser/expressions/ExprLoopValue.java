package io.github.syst3ms.skriptparser.expressions;

import io.github.syst3ms.skriptparser.Parser;
import io.github.syst3ms.skriptparser.lang.Expression;
import io.github.syst3ms.skriptparser.lang.TriggerContext;
import io.github.syst3ms.skriptparser.lang.Variable;
import io.github.syst3ms.skriptparser.lang.base.ConvertedExpression;
import io.github.syst3ms.skriptparser.lang.lambda.SectionValue;
import io.github.syst3ms.skriptparser.parsing.ParseContext;
import io.github.syst3ms.skriptparser.sections.SecLoop;
import io.github.syst3ms.skriptparser.types.TypeManager;
import io.github.syst3ms.skriptparser.types.conversions.Converters;
import io.github.syst3ms.skriptparser.util.ClassUtils;
import io.github.syst3ms.skriptparser.util.Pair;
import org.jetbrains.annotations.Nullable;

import java.lang.reflect.Array;
import java.util.List;
import java.util.Map;
import java.util.Optional;
import java.util.function.Function;
import java.util.regex.Matcher;
import java.util.regex.Pattern;

/**
 * The currently looped value.
 *
 * @name Loop Value
 * @pattern [the] loop-<.+>
 * @since ALPHA
 * @author Syst3ms
 */
public class ExprLoopValue extends SectionValue<SecLoop, Object> {
	private SecLoop loop;
	private boolean isVariableLoop;
	private boolean isIndex;
	@Nullable
	private Class<?> loopedClass;
	private String loopedString;
	private int discriminant;

	static {
		Parser.getMainRegistration().addExpression(
			ExprLoopValue.class,
			Object.class,
			true,
			"[the] loop-<.+>"
		);
	}

	@Override
	public boolean preInitialize(Expression<?>[] expressions, int matchedPattern, ParseContext parseContext) {
		loopedString = parseContext.getMatches().get(0).group();
		discriminant = -1;
		final Matcher m = Pattern.compile("^(.+)-(\\d+)$").matcher(loopedString);
		if (m.matches()) {
			loopedString = m.group(1);
			discriminant = Integer.parseInt(m.group(2));
		}
<<<<<<< HEAD
		loopedClass = TypeManager.getPatternType(loopedString)
				.map(patternType -> patternType.getType().getTypeClass())
				.orElse(null);
		return true;
	}

	@Override
	public Function<? super List<? extends SecLoop>, Optional<? extends SecLoop>> getSelectorFunction() {
		return sections -> {
			int j = 1;
			SecLoop loop = null;
			for (SecLoop l : sections) {
				Class<?> loopedType = l.getLoopedExpression().getReturnType();
				if (loopedClass != null && (loopedClass.isAssignableFrom(loopedType) || loopedType == Object.class) ||
						"value".equals(loopedString) ||
						l.getLoopedExpression().isLoopOf(loopedString)) {
					if (j < discriminant) {
						j++;
						continue;
					}
					if (loop != null) {
						return Optional.empty();
					}
					loop = l;
					if (j == discriminant)
						break;
=======
		Class<?> c;
		Optional<PatternType<?>> type = TypeManager.getPatternType(s);
		// And that, people, is why I like Kotlin
		c = type.map(patternType -> patternType.getType().getTypeClass()).orElse(null);
		int j = 1;
		SecLoop loop = null;
		for (CodeSection sec : parser.getParserState().getCurrentSections()) {
			if (!(sec instanceof SecLoop))
				continue;
			final SecLoop l = (SecLoop) sec;
            Class<?> loopedType = l.getLoopedExpression().getReturnType();
            if (c != null && (c.isAssignableFrom(loopedType) || loopedType == Object.class) ||
                "value".equals(s) ||
                l.getLoopedExpression().isLoopOf(s)) {
				if (j < i) {
					j++;
					continue;
				}
				if (loop != null) {
					return false;
>>>>>>> 09df636e
				}
			}
			if (loop == null) {
				return Optional.empty();
			}
			if (loop.getLoopedExpression() instanceof Variable) {
				isVariableLoop = true;
				if (((Variable<?>) loop.getLoopedExpression()).isIndexLoop(loopedString))
					isIndex = true;
			}
			this.loop = loop;
			return Optional.of(loop);
		};
	}

	@SuppressWarnings("unchecked")
	@Override
	public <R> Optional<? extends Expression<R>> convertExpression(Class<R> to) {
		if (isVariableLoop && !isIndex) {
			return Optional.of(new ConvertedExpression<>(this, (Class<R>) ClassUtils.getCommonSuperclass(to), o -> Converters.convert(o, to)));
		} else {
			return super.convertExpression(to);
		}
	}

	@Override
	public Class<?> getReturnType() {
		if (isIndex)
			return String.class;
		return loop.getLoopedExpression().getReturnType();
	}

	@Override
	public Object[] getSectionValues(SecLoop loop, TriggerContext ctx) {
		Object[] one = (Object[]) Array.newInstance(getReturnType(), 1);
		if (isVariableLoop) {
			@SuppressWarnings("unchecked")
			final Pair<String, Object> current = (Pair<String, Object>) loop.getArguments()[0];
			if (current == null) {
				return new Object[0];
			}
			if (isIndex) {
				return new String[] {current.getFirst()};
			}
			one[0] = current.getSecond();
			return one;
		}
		one[0] = loop.getArguments()[0];
		return one;
	}

	@Override
	public Class<? extends SecLoop> getSectionClass() {
		return SecLoop.class;
	}

	@Override
	public String toString(final @Nullable TriggerContext ctx, final boolean debug) {
		if (ctx == null) {
			return "loop-" + loopedString;
		}
		if (isVariableLoop) {
			@SuppressWarnings("unchecked")
			final Map.Entry<String, Object> current = (Map.Entry<String, Object>) loop.getCurrent(ctx);
			if (current == null)
				return TypeManager.NULL_REPRESENTATION;
			return isIndex ? "\"" + current.getKey() + "\"" : TypeManager.toString(current.getValue());
		}
		return TypeManager.toString(loop.getCurrent(ctx));
	}

}<|MERGE_RESOLUTION|>--- conflicted
+++ resolved
@@ -57,7 +57,6 @@
 			loopedString = m.group(1);
 			discriminant = Integer.parseInt(m.group(2));
 		}
-<<<<<<< HEAD
 		loopedClass = TypeManager.getPatternType(loopedString)
 				.map(patternType -> patternType.getType().getTypeClass())
 				.orElse(null);
@@ -84,28 +83,6 @@
 					loop = l;
 					if (j == discriminant)
 						break;
-=======
-		Class<?> c;
-		Optional<PatternType<?>> type = TypeManager.getPatternType(s);
-		// And that, people, is why I like Kotlin
-		c = type.map(patternType -> patternType.getType().getTypeClass()).orElse(null);
-		int j = 1;
-		SecLoop loop = null;
-		for (CodeSection sec : parser.getParserState().getCurrentSections()) {
-			if (!(sec instanceof SecLoop))
-				continue;
-			final SecLoop l = (SecLoop) sec;
-            Class<?> loopedType = l.getLoopedExpression().getReturnType();
-            if (c != null && (c.isAssignableFrom(loopedType) || loopedType == Object.class) ||
-                "value".equals(s) ||
-                l.getLoopedExpression().isLoopOf(s)) {
-				if (j < i) {
-					j++;
-					continue;
-				}
-				if (loop != null) {
-					return false;
->>>>>>> 09df636e
 				}
 			}
 			if (loop == null) {
