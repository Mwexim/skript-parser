--- conflicted
+++ resolved
@@ -61,13 +61,9 @@
 				case 6:
 					return new Number[] {BigInteger.valueOf(lcd.getMinute())};
 				case 7:
-<<<<<<< HEAD
 					return new Number[] {BigInteger.valueOf(lcd.getSecond())};
-=======
-					return new Number[] {lcd.getSecond()};
 				case 8:
-					return new Number[] {lcd.getNano() / 1_000_000};
->>>>>>> 98282085
+					return new Number[] {BigInteger.valueOf(lcd.getNano() / 1_000_000)};
 				default:
 					throw new IllegalStateException();
 			}
