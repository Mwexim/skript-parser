package io.github.syst3ms.skriptparser.expressions;

import org.jetbrains.annotations.Nullable;

import io.github.syst3ms.skriptparser.Parser;
import io.github.syst3ms.skriptparser.lang.Expression;
import io.github.syst3ms.skriptparser.lang.TriggerContext;
import io.github.syst3ms.skriptparser.parsing.ParseContext;
import io.github.syst3ms.skriptparser.registration.contextvalues.ContextValue;
import io.github.syst3ms.skriptparser.registration.contextvalues.ContextValueState;
import io.github.syst3ms.skriptparser.registration.contextvalues.ContextValues;

/**
 * A specific context value.
 * Refer to the documentation of the event to see which values can be used.
 *
 * @name Context Value
 * @pattern [the] [(past|previous)|(future|next)] [context-]<.+>
 * @since ALPHA
 * @author Mwexim
 */
public class ExprContextValue implements Expression<Object> {

	static {
		Parser.getMainRegistration().addExpression(
				ExprContextValue.class,
				Object.class,
				false,
				"[the] [1:(past|previous)|2:(future|next)] context-<.+>"
		);
	}

	private String name;
	private ContextValueState time;
	private ContextValue<?> value;

	@Override
	public boolean init(Expression<?>[] vars, int matchedPattern, ParseContext parseContext) {
		name = parseContext.getMatches().get(0).group();
<<<<<<< HEAD
		switch (parseContext.getParseMark()) {
			case 1:
				time = ContextValueState.PAST;
				break;
			case 2:
				time = ContextValueState.FUTURE;
				break;
			default:
				time = ContextValueState.PRESENT;
		}
=======
		time = ContextValueTime.values()[parseContext.getParseMark()];
>>>>>>> f003e11f
		for (Class<? extends TriggerContext> ctx : parseContext.getParserState().getCurrentContexts()) {
			for (ContextValue<?> val : ContextValues.getContextValues()) {
				if (val.matches(ctx, name, time)) {
					value = val;
					return true;
				}
			}
		}
		return false;
	}

	@Override
	public Class<?> getReturnType() {
		return value.getType();
	}

	@Override
	public Object[] getValues(TriggerContext ctx) {
		return value.getContextFunction().apply(ctx);
	}

	@Override
	public String toString(final @Nullable TriggerContext ctx, final boolean debug) {
		String state = "";
		if (time == ContextValueState.PAST) {
			state = "past ";
		} else if (time == ContextValueState.FUTURE) {
			state = "future ";
		}
		return state + "context-" + name;
	}

}<|MERGE_RESOLUTION|>--- conflicted
+++ resolved
@@ -1,6 +1,4 @@
 package io.github.syst3ms.skriptparser.expressions;
-
-import org.jetbrains.annotations.Nullable;
 
 import io.github.syst3ms.skriptparser.Parser;
 import io.github.syst3ms.skriptparser.lang.Expression;
@@ -9,6 +7,7 @@
 import io.github.syst3ms.skriptparser.registration.contextvalues.ContextValue;
 import io.github.syst3ms.skriptparser.registration.contextvalues.ContextValueState;
 import io.github.syst3ms.skriptparser.registration.contextvalues.ContextValues;
+import org.jetbrains.annotations.Nullable;
 
 /**
  * A specific context value.
@@ -37,20 +36,7 @@
 	@Override
 	public boolean init(Expression<?>[] vars, int matchedPattern, ParseContext parseContext) {
 		name = parseContext.getMatches().get(0).group();
-<<<<<<< HEAD
-		switch (parseContext.getParseMark()) {
-			case 1:
-				time = ContextValueState.PAST;
-				break;
-			case 2:
-				time = ContextValueState.FUTURE;
-				break;
-			default:
-				time = ContextValueState.PRESENT;
-		}
-=======
-		time = ContextValueTime.values()[parseContext.getParseMark()];
->>>>>>> f003e11f
+		time = ContextValueState.values()[parseContext.getParseMark()];
 		for (Class<? extends TriggerContext> ctx : parseContext.getParserState().getCurrentContexts()) {
 			for (ContextValue<?> val : ContextValues.getContextValues()) {
 				if (val.matches(ctx, name, time)) {
