--- conflicted
+++ resolved
@@ -35,15 +35,9 @@
 	@SuppressWarnings("unchecked")
 	@Override
 	public boolean init(Expression<?>[] expressions, int matchedPattern, ParseContext parseContext) {
-<<<<<<< HEAD
-		first = parseContext.getParseMark() == 0;
+		first = parseContext.getNumericMark() == 0;
 		needle = (Expression<String>) expressions[0];
 		haystack = (Expression<String>) expressions[1];
-=======
-		first = parseContext.getNumericMark() == 0;
-		value = (Expression<String>) expressions[0];
-		expr = (Expression<String>) expressions[1];
->>>>>>> 956a2b41
 		return true;
 	}
 
