package io.github.syst3ms.skriptparser.expressions;

import io.github.syst3ms.skriptparser.Parser;
import io.github.syst3ms.skriptparser.lang.Expression;
import io.github.syst3ms.skriptparser.lang.TriggerContext;
import io.github.syst3ms.skriptparser.parsing.ParseContext;
import io.github.syst3ms.skriptparser.util.StringUtils;

/**
 * Converts a given string into a certain case type.
 * Click <a href="https://www.chaseadams.io/posts/most-common-programming-case-types/">here</a> to learn about all these cases.
 *
 * @name Cased String
 * @type EXPRESSION
 * @pattern %strings% in (upper|lower)[ ]case
 * @pattern "(upper|lower)[ ]case %strings%",
 * @pattern "capitali(s|z)e[d] %strings%",
 * @pattern "%strings% in [(0:lenient|strict) ](proper|title)[ ]case",
 * @pattern "[(0:lenient|strict) ](proper|title)[ ]case %strings%",
 * @pattern "%strings% in [(0:lenient|strict) ]camel[ ]case",
 * @pattern "[(0:lenient|strict) ]camel[ ]case %strings%",
 * @pattern "%strings% in [(0:lenient|strict) ]pascal[ ]case",
 * @pattern "[(0:lenient|strict) ]pascal[ ]case %strings%",
 * @pattern "%strings% in [(upper|lower|capital|screaming)[ ]]snake[ ]case",
 * @pattern "[(upper|lower|capital|screaming)[ ]]snake[ ]case %strings%",
 * @pattern "%strings% in [(upper|lower|capital)[ ]]kebab[ ]case",
 * @pattern "[(upper|lower|capital)[ ]]kebab[ ]case %strings%",
 * @pattern "(reverse[d]|mirror[ed]) %strings%"
 * @since ALPHA
 * @author Mwexim, WealthyTurtle
 */
public class ExprStringCase implements Expression<String> {
	static {
		Parser.getMainRegistration().addExpression(
				ExprStringCase.class,
				String.class,
				true,
				"%strings% in (1:upper|2:lower)[ ]case",
				"(1:upper|2:lower)[ ]case %strings%",
				"capitali(s|z)e[d] %strings%",
				"%strings% in [(0:lenient|3:strict) ](proper|title)[ ]case",
				"[(0:lenient|3:strict) ](proper|title)[ ]case %strings%",
				"%strings% in [(0:lenient|3:strict) ]camel[ ]case",
				"[(0:lenient|3:strict) ]camel[ ]case %strings%",
				"%strings% in [(0:lenient|3:strict) ]pascal[ ]case",
				"[(0:lenient|3:strict) ]pascal[ ]case %strings%",
				"%strings% in [(1:upper|2:lower|1:capital|1:screaming)[ ]]snake[ ]case",
				"[(1:upper|2:lower|1:capital|1:screaming)[ ]]snake[ ]case %strings%",
				"%strings% in [(1:upper|2:lower|1:capital)[ ]]kebab[ ]case",
				"[(1:upper|2:lower|1:capital)[ ]]kebab[ ]case %strings%",
				"(reverse[d]|mirror[ed]) %strings%"
		);
	}

	private Expression<String> expression;
	// 0: no change, 1: upper case, 2: lower case, 3: strict
	private int mode;
	// 0: basic case change, 1: proper/capitalized, 2: camel, 3: pascal,
	// 4: snake, 5: kebab, 6: reversed
	private int type;

	@SuppressWarnings("unchecked")
	@Override
	public boolean init(Expression<?>[] expressions, int matchedPattern, ParseContext parseContext) {
<<<<<<< HEAD
		expression = (Expression<String>) expressions[0];
		mode = parseContext.getParseMark();
=======
		expr = (Expression<String>) expressions[0];
		mode = parseContext.getNumericMark();
>>>>>>> 956a2b41
		switch (matchedPattern) {
			case 0:
			case 1:
				type = 0;
				break;
			case 2:
				type = 0;
				mode = 1;
				break;
			case 3:
			case 4:
				type = 1;
				break;
			case 5:
			case 6:
				type = 2;
				break;
			case 7:
			case 8:
				type = 3;
				break;
			case 9:
			case 10:
				type = 4;
				break;
			case 11:
			case 12:
				type = 5;
				break;
			case 13:
				type = 6;
				break;
			default:
				throw new IllegalStateException();
		}
		return true;
	}

	@Override
	public String[] getValues(TriggerContext ctx) {
		return expression.stream(ctx)
				.map(val -> {
					switch (type) {
						case 0: // Basic case change
							return mode == 1 ? val.toUpperCase() : val.toLowerCase();
						case 1: // Title case
							return StringUtils.toTitleCase(
									mode == 3 ? val.toLowerCase() : val,
									true
							);
						case 2: // Camel case
							return StringUtils.toCamelCase(
									mode == 3 ? val.toLowerCase() : val,
									true
							);
						case 3: // Pascal case
							return StringUtils.toCamelCase(
									mode == 3 ? val.toLowerCase() : val,
									false
							);
						case 4: // Snake case
							return StringUtils.toSnakeCase(val, mode);
						case 5: // Kebab case
							return StringUtils.toKebabCase(val, mode);
						case 6: // Reversed
							return StringUtils.mirrored(val);
						default:
							throw new IllegalStateException();
					}
				})
				.toArray(String[]::new);
	}

	@Override
	public String toString(TriggerContext ctx, boolean debug) {
		switch (type) {
			case 0: // Basic Case Change
				return expression.toString(ctx, debug) + " in " + (mode == 1 ? "uppercase" : "lowercase");
			case 1: // Proper Case
				return expression.toString(ctx, debug) + " in " + (mode == 3 ? "strict" : "lenient") + " proper case";
			case 2: // Camel Case
				return expression.toString(ctx, debug) + " in " + (mode == 3 ? "strict" : "lenient") + " camel case";
			case 3: // Pascal Case
				return expression.toString(ctx, debug) + " in " + (mode == 3 ? "strict" : "lenient") + " pascal case";
			case 4: // Snake Case
				return expression.toString(ctx, debug) + " in " + (mode == 0 ? "" : (mode == 1 ? "upper " : "lower ")) + "snake case";
			case 5: // Kebab Case
				return expression.toString(ctx, debug) + " in " + (mode == 0 ? "" : (mode == 1 ? "upper " : "lower ")) + "kebab case";
			case 6:
				return "reversed " + expression.toString(ctx, debug);
			default:
				throw new IllegalStateException();
		}
	}
}<|MERGE_RESOLUTION|>--- conflicted
+++ resolved
@@ -55,20 +55,14 @@
 	private Expression<String> expression;
 	// 0: no change, 1: upper case, 2: lower case, 3: strict
 	private int mode;
-	// 0: basic case change, 1: proper/capitalized, 2: camel, 3: pascal,
-	// 4: snake, 5: kebab, 6: reversed
+	// 0: basic case change, 1: proper/capitalized, 2: camel, 3: pascal, 4: snake, 5: kebab, 6: reversed
 	private int type;
 
 	@SuppressWarnings("unchecked")
 	@Override
 	public boolean init(Expression<?>[] expressions, int matchedPattern, ParseContext parseContext) {
-<<<<<<< HEAD
 		expression = (Expression<String>) expressions[0];
-		mode = parseContext.getParseMark();
-=======
-		expr = (Expression<String>) expressions[0];
 		mode = parseContext.getNumericMark();
->>>>>>> 956a2b41
 		switch (matchedPattern) {
 			case 0:
 			case 1:
