package io.github.syst3ms.skriptparser.util;

import java.util.Arrays;
import java.util.Iterator;
import java.util.List;
import java.util.Random;
import java.util.function.Predicate;

/**
 * Utility functions for Collection objects
 */
public class CollectionUtils {
    private static final Random rnd = new Random();

    @SafeVarargs
    public static <T> Iterator<T> iterator(T... elements) {
        return Arrays.asList(elements).iterator();
    }

    public static <T> T getRandom(T[] array) {
        return array[rnd.nextInt(array.length)];
    }

    public static <T> T[] reverseArray(T[] array) {
        for (var i = 0; i < array.length / 2; i++) {
            var temp = array[i];
            array[i] = array[array.length - 1 - i];
            array[array.length - 1 - i] = temp;
        }
        return array;
    }

<<<<<<< HEAD
    @SafeVarargs
    public static <T> boolean contains(T[] array, T... contained) {
        return List.of(array).containsAll(List.of(contained));
=======
    /**
     * Find the index of an item, where a given predicate applies,
     * from a given class in a list, skipping over all these items
     * as long as the amount of items skipped is smaller than a given amount.
     * @param list the list
     * @param n the ordinal you want to get the index from
     * @param condition the condition
     * @return the index, {@code -1} if no index was found
     */
    public static <T> int ordinalConditionalIndexOf(List<T> list, int n, Predicate<T> condition) {
        int index = 0;
        int findTimes = 0;
        if (n == 0)
            return -1;
        if (list.isEmpty())
            return -1;
        for (T o : list) {
            if (condition.test(o))
                findTimes++;
            if (findTimes >= n)
                return index;
            index++;
        }
        return -1;
>>>>>>> 63a63d64
    }
}<|MERGE_RESOLUTION|>--- conflicted
+++ resolved
@@ -30,11 +30,11 @@
         return array;
     }
 
-<<<<<<< HEAD
     @SafeVarargs
     public static <T> boolean contains(T[] array, T... contained) {
         return List.of(array).containsAll(List.of(contained));
-=======
+    }
+
     /**
      * Find the index of an item, where a given predicate applies,
      * from a given class in a list, skipping over all these items
@@ -59,6 +59,5 @@
             index++;
         }
         return -1;
->>>>>>> 63a63d64
     }
 }