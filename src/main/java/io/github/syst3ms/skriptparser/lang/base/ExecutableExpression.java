package io.github.syst3ms.skriptparser.lang.base;

import io.github.syst3ms.skriptparser.expressions.ExecExprListOperators;
import io.github.syst3ms.skriptparser.lang.Effect;
import io.github.syst3ms.skriptparser.lang.Expression;
import io.github.syst3ms.skriptparser.lang.TriggerContext;

<<<<<<< HEAD
import java.util.HashMap;
import java.util.Map;
=======
import java.util.Arrays;
>>>>>>> 9c23a910

/**
 * A base class for syntax that can be used as {@link Expression} or {@link Effect}.
 * An example of this could be:
 * <ul>
 *     {@code replace all {x} in {y} with {z}} <br>
 *     {@code print "%replace all {x} in {y} with {z}%}
 * </ul>
 * Both syntaxes are valid and this enables productive and better coding practices.
 * <br>
<<<<<<< HEAD
 * The class automatically implements the {@link #execute(TriggerContext)} to just call
 * {@link #getValues(TriggerContext)}, ignoring the results.
 * This behavior can obviously be overridden.
=======
 * The behaviour is different based on how the syntax is used:
 * <ul>
 *     <li>If the syntax is used like an expression, the result should not change any expressions
 *     (like variables) whatsoever.</li>
 *     <li>Otherwise, if the syntax is used like an effect, the result should be used to perform
 *     actions according to the syntax.</li>
 * </ul>
 * To look at an example, like {@link ExecExprListOperators}:
 * <ul>
 *     {@code set {x} to pop {y::*}} should set the variable {@code x} to the last element of the list {@code y}. <br>
 *     {@code pop {y::*}} should remove the last element of the list {@code y}, because it is used as an effect now.
 * </ul>
 * Finally, this implements {@link SelfRegistrable}, enabling an easy registration process.
>>>>>>> 9c23a910
 */
public abstract class ExecutableExpression<T> extends Effect implements Expression<T>{

	@Override
    protected void execute(TriggerContext ctx) {
        getValues(ctx, true);
    }

    @Override
    public T[] getValues(TriggerContext ctx) {
        return getValues(ctx, false);
    }

    /**
     * Retrieves all values of this expression, if used as one.
     * Otherwise, if used as an effect, performs side-effects with certain
     * {@link ExecutableExpression behaviour}. Note that when this is not the case,
     * this syntax, by convention, should not have any side-effects.
     * @param ctx the context
     * @param isEffect whether this syntax is used as effect or as an expression
     * @return an array of the values
     */
    public abstract T[] getValues(TriggerContext ctx, boolean isEffect);

<<<<<<< HEAD
    public static Map<ExecutableExpression<?>, Object[]> getCachedValues() {
        return cachedValues;
=======
    @SuppressWarnings("unchecked")
    @Override
    public void register(SkriptRegistration reg, Object... args) {
        Class<T> type = (Class<T>) args[0];
        boolean isSingle = (boolean) args[1];
        String[] patterns = Arrays.copyOfRange(args, 2, args.length, String[].class);

        // The actual registration
        reg.addExpression(getClass(), type, isSingle, patterns);
        reg.addEffect(getClass(), patterns);
>>>>>>> 9c23a910
    }
}<|MERGE_RESOLUTION|>--- conflicted
+++ resolved
@@ -3,14 +3,11 @@
 import io.github.syst3ms.skriptparser.expressions.ExecExprListOperators;
 import io.github.syst3ms.skriptparser.lang.Effect;
 import io.github.syst3ms.skriptparser.lang.Expression;
+import io.github.syst3ms.skriptparser.lang.SelfRegistrable;
 import io.github.syst3ms.skriptparser.lang.TriggerContext;
+import io.github.syst3ms.skriptparser.registration.SkriptRegistration;
 
-<<<<<<< HEAD
-import java.util.HashMap;
-import java.util.Map;
-=======
 import java.util.Arrays;
->>>>>>> 9c23a910
 
 /**
  * A base class for syntax that can be used as {@link Expression} or {@link Effect}.
@@ -21,11 +18,6 @@
  * </ul>
  * Both syntaxes are valid and this enables productive and better coding practices.
  * <br>
-<<<<<<< HEAD
- * The class automatically implements the {@link #execute(TriggerContext)} to just call
- * {@link #getValues(TriggerContext)}, ignoring the results.
- * This behavior can obviously be overridden.
-=======
  * The behaviour is different based on how the syntax is used:
  * <ul>
  *     <li>If the syntax is used like an expression, the result should not change any expressions
@@ -39,9 +31,8 @@
  *     {@code pop {y::*}} should remove the last element of the list {@code y}, because it is used as an effect now.
  * </ul>
  * Finally, this implements {@link SelfRegistrable}, enabling an easy registration process.
->>>>>>> 9c23a910
  */
-public abstract class ExecutableExpression<T> extends Effect implements Expression<T>{
+public abstract class ExecutableExpression<T> extends Effect implements Expression<T> {
 
 	@Override
     protected void execute(TriggerContext ctx) {
@@ -63,21 +54,4 @@
      * @return an array of the values
      */
     public abstract T[] getValues(TriggerContext ctx, boolean isEffect);
-
-<<<<<<< HEAD
-    public static Map<ExecutableExpression<?>, Object[]> getCachedValues() {
-        return cachedValues;
-=======
-    @SuppressWarnings("unchecked")
-    @Override
-    public void register(SkriptRegistration reg, Object... args) {
-        Class<T> type = (Class<T>) args[0];
-        boolean isSingle = (boolean) args[1];
-        String[] patterns = Arrays.copyOfRange(args, 2, args.length, String[].class);
-
-        // The actual registration
-        reg.addExpression(getClass(), type, isSingle, patterns);
-        reg.addEffect(getClass(), patterns);
->>>>>>> 9c23a910
-    }
 }