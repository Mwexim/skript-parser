package io.github.syst3ms.skriptparser.registration;

import io.github.syst3ms.skriptparser.Parser;
import io.github.syst3ms.skriptparser.types.changers.Arithmetic;
import io.github.syst3ms.skriptparser.types.comparisons.Comparator;
import io.github.syst3ms.skriptparser.types.comparisons.Comparators;
import io.github.syst3ms.skriptparser.types.comparisons.Relation;
import io.github.syst3ms.skriptparser.types.conversions.Converters;
import io.github.syst3ms.skriptparser.types.ranges.Ranges;
import io.github.syst3ms.skriptparser.util.SkriptDate;
import io.github.syst3ms.skriptparser.util.TimeUtils;
import io.github.syst3ms.skriptparser.util.math.BigDecimalMath;

import java.math.BigDecimal;
import java.math.BigInteger;
import java.math.RoundingMode;
import java.time.Duration;
import java.util.ArrayList;
import java.util.List;
import java.util.Optional;
import java.util.stream.IntStream;
import java.util.stream.LongStream;

/**
 * A class registering features such as types and comparators at startup.
 */
public class DefaultRegistration {

    public static void register() {
<<<<<<< HEAD
        SkriptRegistration registration = Main.getMainRegistration();

        /*
         * Classes
         */
=======
        SkriptRegistration registration = Parser.getMainRegistration();
>>>>>>> 213529fb
        registration.addType(
                Object.class,
                "object",
                "object@s"
        );
        registration.newType(Number.class,"number", "number@s")
                    .literalParser(s -> {
                        Number n;
                        if (s.endsWith("L") || s.endsWith("l")) {
                            try {
                                n = Long.parseLong(s.substring(0, s.length() - 1));
                            } catch (NumberFormatException e) {
                                return null;
                            }
                        } else if (s.endsWith("D") || s.endsWith("d")) {
                            try {
                                n = Double.parseDouble(s.substring(0, s.length() - 1));
                            } catch (NumberFormatException e) {
                                return null;
                            }
                        } else if (s.contains(".")) {
                            try {
                                n = new BigDecimal(s);
                            } catch (NumberFormatException e) {
                                return null;
                            }
                        } else {
                            try {
                                n = new BigInteger(s);
                            } catch (NumberFormatException e) {
                                return null;
                            }
                        }
                        return n;
                    })
                    .toStringFunction(o -> {
                        if (o instanceof BigDecimal) {
                            BigDecimal bd = (BigDecimal) o;
                            int significantDigits = bd.scale() <= 0
                                    ? bd.precision() + bd.stripTrailingZeros().scale()
                                    : bd.precision();
                            return ((BigDecimal) o).setScale(Math.min(10, significantDigits), RoundingMode.HALF_UP)
                                                   .stripTrailingZeros()
                                                   .toPlainString();
                        } else if (o instanceof Double) {
                            return Double.toString((Double) o);
                        } else {
                            return o.toString();
                        }
                    })
                    .arithmetic(new Arithmetic<Number, Number>() {
                        @Override
                        public Number difference(Number first, Number second) {
                            // Creating BigDecimals and BigIntegers from strings is costly, so we better make checks before resorting to that
                            if (first instanceof BigDecimal || second instanceof BigDecimal) {
                                // String construction is required for BigDecimal, other methods aren't reliable
                                if (first instanceof BigDecimal && second instanceof BigDecimal) {
                                    return ((BigDecimal) first).subtract((BigDecimal) second).abs();
                                } else if (first instanceof BigDecimal) {
                                    return ((BigDecimal) first).subtract(new BigDecimal(second.toString())).abs();
                                } else {
                                    return ((BigDecimal) second).subtract(new BigDecimal(first.toString())).abs();
                                }
                            } else if (first instanceof Double || second instanceof Double) {
                                return Math.abs(first.doubleValue() - second.doubleValue());
                            } else if (first instanceof BigInteger || second instanceof BigInteger) {
                                if (first instanceof BigInteger && second instanceof BigInteger) {
                                    return ((BigInteger) first).subtract(((BigInteger) second)).abs();
                                } else if (first instanceof BigInteger) {
                                    return ((BigInteger) first).subtract(BigInteger.valueOf(second.longValue())).abs();
                                } else {
                                    return ((BigInteger) second).subtract(BigInteger.valueOf(second.longValue())).abs();
                                }
                            } else {
                                return Math.abs(first.longValue() - second.longValue());
                            }
                        }

                        @Override
                        public Number add(Number value, Number difference) {
                            if (value instanceof BigDecimal || difference instanceof BigDecimal) {
                                if (value instanceof BigDecimal && difference instanceof BigDecimal) {
                                    return ((BigDecimal) value).add(((BigDecimal) difference));
                                } else if (value instanceof BigDecimal) {
                                    return ((BigDecimal) value).add(new BigDecimal(difference.toString()));
                                } else {
                                    return ((BigDecimal) difference).add(new BigDecimal(value.toString()));
                                }
                            } else if (value instanceof Double || difference instanceof Double) {
                                return value.doubleValue() + difference.doubleValue();
                            } else if (value instanceof BigInteger || difference instanceof BigInteger) {
                                if (value instanceof BigInteger && difference instanceof BigInteger) {
                                    return ((BigInteger) value).add(((BigInteger) difference));
                                } else if (value instanceof BigInteger) {
                                    return ((BigInteger) value).add(BigInteger.valueOf(difference.longValue()));
                                } else {
                                    return ((BigInteger) difference).add(BigInteger.valueOf(value.longValue()));
                                }
                            } else {
                                return value.longValue() + difference.longValue();
                            }
                        }

                        @Override
                        public Number subtract(Number value, Number difference) {
                            if (value instanceof BigDecimal || difference instanceof BigDecimal) {
                                if (value instanceof BigDecimal && difference instanceof BigDecimal) {
                                    return ((BigDecimal) value).subtract(((BigDecimal) difference));
                                } else if (value instanceof BigDecimal) {
                                    return ((BigDecimal) value).subtract(new BigDecimal(difference.toString()));
                                } else {
                                    return new BigDecimal(value.toString()).subtract((BigDecimal) difference);
                                }
                            } else if (value instanceof Double || difference instanceof Double) {
                                return value.doubleValue() - difference.doubleValue();
                            } else if (value instanceof BigInteger || difference instanceof BigInteger) {
                                if (value instanceof BigInteger && difference instanceof BigInteger) {
                                    return ((BigInteger) value).subtract(((BigInteger) difference));
                                } else if (value instanceof BigInteger) {
                                    return ((BigInteger) value).subtract(BigInteger.valueOf(difference.longValue()));
                                } else {
                                    return BigInteger.valueOf(value.longValue()).subtract((BigInteger) difference);
                                }
                            } else {
                                return value.longValue() - difference.longValue();
                            }
                        }

                        @Override
                        public Class<? extends Number> getRelativeType() {
                            return Number.class;
                        }
                    }).register();
        registration.newType(Long.class, "integer", "integer@s")
                .literalParser(s -> {
                    try {
                        return Long.parseLong(s);
                    } catch (NumberFormatException e) {
                        return null;
                    }
                })
                .arithmetic(new Arithmetic<Long, Long>() {
                    @Override
                    public Long difference(Long first, Long second) {
                        return Math.abs(first - second);
                    }

                    @Override
                    public Long add(Long value, Long difference) {
                        return value + difference;
                    }

                    @Override
                    public Long subtract(Long value, Long difference) {
                        return value - difference;
                    }

                    @Override
                    public Class<? extends Long> getRelativeType() {
                        return Long.class;
                    }
                })
                .register();
        registration.newType(BigInteger.class, "biginteger", "biginteger@s")
                .literalParser(s -> {
                    try {
                        return new BigInteger(s);
                    } catch (NumberFormatException e) {
                        return null;
                    }
                })
                .arithmetic(new Arithmetic<BigInteger, BigInteger>() {
                    @Override
                    public BigInteger difference(BigInteger first, BigInteger second) {
                        return first.subtract(second).abs();
                    }

                    @Override
                    public BigInteger add(BigInteger value, BigInteger difference) {
                        return value.add(difference);
                    }

                    @Override
                    public BigInteger subtract(BigInteger value, BigInteger difference) {
                        return value.subtract(difference);
                    }

                    @Override
                    public Class<? extends BigInteger> getRelativeType() {
                        return BigInteger.class;
                    }
                })
                .register();
        registration.addType(
                String.class,
                "string",
                "string@s"
        );
        registration.newType(Boolean.class, "boolean", "boolean@s")
                    .literalParser(s -> {
                        if (s.equalsIgnoreCase("true")) {
                            return true;
                        } else if (s.equalsIgnoreCase("false")) {
                            return false;
                        } else {
                            return null;
                        }
                    })
                    .toStringFunction(String::valueOf)
                    .register();
        registration.newType(Duration.class, "duration", "duration@s")
                .literalParser(TimeUtils::parseDuration)
                .toStringFunction(TimeUtils::toStringDuration)
                .arithmetic(new Arithmetic<Duration, Duration>() {
                    @Override
                    public Duration difference(Duration first, Duration second) {
                        return first.minus(second).abs();
                    }

                    @Override
                    public Duration add(Duration value, Duration difference) {
                        return value.plus(difference);
                    }

                    @Override
                    public Duration subtract(Duration value, Duration difference) {
                        return value.minus(difference);
                    }

                    @Override
                    public Class<? extends Duration> getRelativeType() {
                        return Duration.class;
                    }
                })
                .register();
        registration.newType(SkriptDate.class, "date", "date@s")
                .toStringFunction(SkriptDate::toString)
                .arithmetic(new Arithmetic<SkriptDate, Duration>() {
                    @Override
                    public Duration difference(SkriptDate first, SkriptDate second) {
                        return first.difference(second);
                    }

                    @Override
                    public SkriptDate add(SkriptDate value, Duration difference) {
                        return value.plus(difference);
                    }

                    @Override
                    public SkriptDate subtract(SkriptDate value, Duration difference) {
                        return value.minus(difference);
                    }

                    @Override
                    public Class<? extends Duration> getRelativeType() {
                        return Duration.class;
                    }
                })
                .register();

        /*
         * Comparators
         */
        Comparators.registerComparator(
                Number.class,
                Number.class,
                new Comparator<>(true) {
                    @SuppressWarnings("unchecked")
                    @Override
                    public Relation apply(Number number, Number number2) {
                        if (number.getClass() == number2.getClass()) {
                            return Relation.get(((Comparable<? super Number>) number).compareTo(number2));
                        } else if (number instanceof BigDecimal || number2 instanceof BigDecimal) {
                            BigDecimal bd = BigDecimalMath.getBigDecimal(number);
                            BigDecimal bd2 = BigDecimalMath.getBigDecimal(number2);
                            return Relation.get(bd.compareTo(bd2));
                        } else if ((number instanceof BigInteger || number2 instanceof BigInteger) &&
                                (number instanceof Long || number2 instanceof Long)) {
                            BigInteger bi = BigDecimalMath.getBigInteger(number);
                            BigInteger bi2 = BigDecimalMath.getBigInteger(number2);
                            return Relation.get(bi.compareTo(bi2));
                        } else if ((number instanceof Double || number instanceof Long) &&
                                (number2 instanceof Double || number2 instanceof Long)) {
                            double d = number.doubleValue() - number2.doubleValue();
                            return Double.isNaN(d) ? Relation.NOT_EQUAL : Relation.get(d);
                        } else {
                            BigDecimal bd = BigDecimalMath.getBigDecimal(number);
                            BigDecimal bd2 = BigDecimalMath.getBigDecimal(number2);
                            return Relation.get(bd.compareTo(bd2));
                        }
                    }
                }
        );
        Comparators.registerComparator(
                Duration.class,
                Duration.class,
                new Comparator<Duration, Duration>(true) {
                    @Override
                    public Relation apply(Duration duration, Duration duration2) {
                        return Relation.get(duration.compareTo(duration2));
                    }
                }
        );

        /*
         * Ranges
         */
        Ranges.registerRange(
                Long.class,
                Long.class,
                (l, r) -> {
                    if (l.compareTo(r) >= 0) {
                        return new Long[0];
                    } else {
                        return LongStream.range(l, r + 1)
                                .boxed()
                                .toArray(Long[]::new);
                    }
                }
        );
        Ranges.registerRange(
                BigInteger.class,
                BigInteger.class,
                (l, r) -> {
                    if (l.compareTo(r) >= 0) {
                        return new BigInteger[0];
                    } else {
                        List<BigInteger> elements = new ArrayList<>();
                        BigInteger current = l;
                        do {
                            elements.add(current);
                            current = current.add(BigInteger.ONE);
                        } while (current.compareTo(r) <= 0);
                        return elements.toArray(new BigInteger[0]);
                    }
                }
        );
        // Actually a character range
        Ranges.registerRange(
                String.class,
                String.class,
                (l, r) -> {
                    if (l.length() != 1 || r.length() != 1)
                        return new String[0];
                    char leftChar = l.charAt(0), rightChar = r.charAt(0);
                    return IntStream.range(leftChar, rightChar + 1)
                            .mapToObj(i -> Character.toString((char) i))
                            .toArray(String[]::new);
                }
        );

        /*
         * Converters
         */
        Converters.registerConverter(Number.class, Long.class, n -> Optional.of(n instanceof Long ? (Long) n : n.longValue()));
        Converters.registerConverter(Number.class, BigInteger.class, n -> {
            if (n instanceof BigInteger) {
                return Optional.of((BigInteger) n);
            } else if (n instanceof Long) {
                return Optional.of(BigInteger.valueOf((Long) n));
            } else {
                return Optional.of(BigInteger.valueOf(n.longValue()));
            }
        });
        registration.register(); // Ignoring logs here, we control the input
    }
}<|MERGE_RESOLUTION|>--- conflicted
+++ resolved
@@ -27,15 +27,11 @@
 public class DefaultRegistration {
 
     public static void register() {
-<<<<<<< HEAD
-        SkriptRegistration registration = Main.getMainRegistration();
+        SkriptRegistration registration = Parser.getMainRegistration();
 
         /*
          * Classes
          */
-=======
-        SkriptRegistration registration = Parser.getMainRegistration();
->>>>>>> 213529fb
         registration.addType(
                 Object.class,
                 "object",
@@ -400,6 +396,7 @@
                 return Optional.of(BigInteger.valueOf(n.longValue()));
             }
         });
+
         registration.register(); // Ignoring logs here, we control the input
     }
 }