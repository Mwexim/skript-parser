package io.github.syst3ms.skriptparser.registration;

import io.github.syst3ms.skriptparser.Parser;
import io.github.syst3ms.skriptparser.types.changers.Arithmetic;
import io.github.syst3ms.skriptparser.types.comparisons.Comparator;
import io.github.syst3ms.skriptparser.types.comparisons.Comparators;
import io.github.syst3ms.skriptparser.types.comparisons.Relation;
import io.github.syst3ms.skriptparser.types.ranges.Ranges;
import io.github.syst3ms.skriptparser.util.SkriptDate;
import io.github.syst3ms.skriptparser.util.TimeUtils;
import io.github.syst3ms.skriptparser.util.math.BigDecimalMath;

import java.math.BigDecimal;
import java.math.BigInteger;
import java.math.RoundingMode;
import java.time.Duration;
import java.util.ArrayList;
import java.util.List;
import java.util.Optional;
import java.util.stream.IntStream;
import java.util.stream.LongStream;

/**
 * A class registering features such as types and comparators at startup.
 */
public class DefaultRegistration {

    public static void register() {
        SkriptRegistration registration = Parser.getMainRegistration();

        /*
         * Classes
         */
        registration.addType(
                Object.class,
                "object",
                "object@s"
        );
        registration.newType(Number.class,"number", "number@s")
                    .literalParser(s -> {
                        Number n;
                        if (s.endsWith("L") || s.endsWith("l")) {
                            try {
                                n = Long.parseLong(s.substring(0, s.length() - 1));
                            } catch (NumberFormatException e) {
                                return null;
                            }
                        } else if (s.endsWith("D") || s.endsWith("d")) {
                            try {
                                n = Double.parseDouble(s.substring(0, s.length() - 1));
                            } catch (NumberFormatException e) {
                                return null;
                            }
                        } else if (s.contains(".")) {
                            try {
                                n = new BigDecimal(s);
                            } catch (NumberFormatException e) {
                                return null;
                            }
                        } else {
                            try {
                                n = new BigInteger(s);
                            } catch (NumberFormatException e) {
                                return null;
                            }
                        }
                        return n;
                    })
                    .toStringFunction(o -> {
                        if (o instanceof BigDecimal) {
                            BigDecimal bd = (BigDecimal) o;
                            int significantDigits = bd.scale() <= 0
                                    ? bd.precision() + bd.stripTrailingZeros().scale()
                                    : bd.precision();
                            return ((BigDecimal) o).setScale(Math.min(10, significantDigits), RoundingMode.HALF_UP)
                                                   .stripTrailingZeros()
                                                   .toPlainString();
                        } else if (o instanceof Double) {
                            return Double.toString((Double) o);
                        } else {
                            return o.toString();
                        }
                    })
                    .arithmetic(new Arithmetic<Number, Number>() {
                        @Override
                        public Number difference(Number first, Number second) {
                            // Creating BigDecimals and BigIntegers from strings is costly, so we better make checks before resorting to that
                            if (first instanceof BigDecimal || second instanceof BigDecimal) {
                                // String construction is required for BigDecimal, other methods aren't reliable
                                if (first instanceof BigDecimal && second instanceof BigDecimal) {
                                    return ((BigDecimal) first).subtract((BigDecimal) second).abs();
                                } else if (first instanceof BigDecimal) {
                                    return ((BigDecimal) first).subtract(new BigDecimal(second.toString())).abs();
                                } else {
                                    return ((BigDecimal) second).subtract(new BigDecimal(first.toString())).abs();
                                }
                            } else if (first instanceof Double || second instanceof Double) {
                                return Math.abs(first.doubleValue() - second.doubleValue());
                            } else if (first instanceof BigInteger || second instanceof BigInteger) {
                                if (first instanceof BigInteger && second instanceof BigInteger) {
                                    return ((BigInteger) first).subtract(((BigInteger) second)).abs();
                                } else if (first instanceof BigInteger) {
                                    return ((BigInteger) first).subtract(BigInteger.valueOf(second.longValue())).abs();
                                } else {
                                    return ((BigInteger) second).subtract(BigInteger.valueOf(second.longValue())).abs();
                                }
                            } else {
                                return Math.abs(first.longValue() - second.longValue());
                            }
                        }

                        @Override
                        public Number add(Number value, Number difference) {
                            if (value instanceof BigDecimal || difference instanceof BigDecimal) {
                                if (value instanceof BigDecimal && difference instanceof BigDecimal) {
                                    return ((BigDecimal) value).add(((BigDecimal) difference));
                                } else if (value instanceof BigDecimal) {
                                    return ((BigDecimal) value).add(new BigDecimal(difference.toString()));
                                } else {
                                    return ((BigDecimal) difference).add(new BigDecimal(value.toString()));
                                }
                            } else if (value instanceof Double || difference instanceof Double) {
                                return value.doubleValue() + difference.doubleValue();
                            } else if (value instanceof BigInteger || difference instanceof BigInteger) {
                                if (value instanceof BigInteger && difference instanceof BigInteger) {
                                    return ((BigInteger) value).add(((BigInteger) difference));
                                } else if (value instanceof BigInteger) {
                                    return ((BigInteger) value).add(BigInteger.valueOf(difference.longValue()));
                                } else {
                                    return ((BigInteger) difference).add(BigInteger.valueOf(value.longValue()));
                                }
                            } else {
                                return value.longValue() + difference.longValue();
                            }
                        }

                        @Override
                        public Number subtract(Number value, Number difference) {
                            if (value instanceof BigDecimal || difference instanceof BigDecimal) {
                                if (value instanceof BigDecimal && difference instanceof BigDecimal) {
                                    return ((BigDecimal) value).subtract(((BigDecimal) difference));
                                } else if (value instanceof BigDecimal) {
                                    return ((BigDecimal) value).subtract(new BigDecimal(difference.toString()));
                                } else {
                                    return new BigDecimal(value.toString()).subtract((BigDecimal) difference);
                                }
                            } else if (value instanceof Double || difference instanceof Double) {
                                return value.doubleValue() - difference.doubleValue();
                            } else if (value instanceof BigInteger || difference instanceof BigInteger) {
                                if (value instanceof BigInteger && difference instanceof BigInteger) {
                                    return ((BigInteger) value).subtract(((BigInteger) difference));
                                } else if (value instanceof BigInteger) {
                                    return ((BigInteger) value).subtract(BigInteger.valueOf(difference.longValue()));
                                } else {
                                    return BigInteger.valueOf(value.longValue()).subtract((BigInteger) difference);
                                }
                            } else {
                                return value.longValue() - difference.longValue();
                            }
                        }

                        @Override
                        public Class<? extends Number> getRelativeType() {
                            return Number.class;
                        }
                    }).register();
        registration.newType(Long.class, "integer", "integer@s")
                .literalParser(s -> {
                    try {
                        return Long.parseLong(s);
                    } catch (NumberFormatException e) {
                        return null;
                    }
                })
                .arithmetic(new Arithmetic<Long, Long>() {
                    @Override
                    public Long difference(Long first, Long second) {
                        return Math.abs(first - second);
                    }

                    @Override
                    public Long add(Long value, Long difference) {
                        return value + difference;
                    }

                    @Override
                    public Long subtract(Long value, Long difference) {
                        return value - difference;
                    }

                    @Override
                    public Class<? extends Long> getRelativeType() {
                        return Long.class;
                    }
                })
                .register();
        registration.newType(BigInteger.class, "biginteger", "biginteger@s")
                .literalParser(s -> {
                    try {
                        return new BigInteger(s);
                    } catch (NumberFormatException e) {
                        return null;
                    }
                })
                .arithmetic(new Arithmetic<BigInteger, BigInteger>() {
                    @Override
                    public BigInteger difference(BigInteger first, BigInteger second) {
                        return first.subtract(second).abs();
                    }

                    @Override
                    public BigInteger add(BigInteger value, BigInteger difference) {
                        return value.add(difference);
                    }

                    @Override
                    public BigInteger subtract(BigInteger value, BigInteger difference) {
                        return value.subtract(difference);
                    }

                    @Override
                    public Class<? extends BigInteger> getRelativeType() {
                        return BigInteger.class;
                    }
                })
                .register();
        registration.addType(
                String.class,
                "string",
                "string@s"
        );
        registration.newType(Boolean.class, "boolean", "boolean@s")
                    .literalParser(s -> {
                        if (s.equalsIgnoreCase("true")) {
                            return true;
                        } else if (s.equalsIgnoreCase("false")) {
                            return false;
                        } else {
                            return null;
                        }
                    })
                    .toStringFunction(String::valueOf)
                    .register();
        registration.newType(Duration.class, "duration", "duration@s")
                .literalParser(TimeUtils::parseDuration)
                .toStringFunction(TimeUtils::toStringDuration)
                .arithmetic(new Arithmetic<Duration, Duration>() {
                    @Override
                    public Duration difference(Duration first, Duration second) {
                        return first.minus(second).abs();
                    }

                    @Override
                    public Duration add(Duration value, Duration difference) {
                        return value.plus(difference);
                    }

                    @Override
                    public Duration subtract(Duration value, Duration difference) {
                        return value.minus(difference);
                    }

                    @Override
                    public Class<? extends Duration> getRelativeType() {
                        return Duration.class;
                    }
                })
                .register();
        registration.newType(SkriptDate.class, "date", "date@s")
                .toStringFunction(SkriptDate::toString)
                .arithmetic(new Arithmetic<SkriptDate, Duration>() {
                    @Override
                    public Duration difference(SkriptDate first, SkriptDate second) {
                        return first.difference(second);
                    }

                    @Override
                    public SkriptDate add(SkriptDate value, Duration difference) {
                        return value.plus(difference);
                    }

                    @Override
                    public SkriptDate subtract(SkriptDate value, Duration difference) {
                        return value.minus(difference);
                    }

                    @Override
                    public Class<? extends Duration> getRelativeType() {
                        return Duration.class;
                    }
                })
                .register();

        /*
<<<<<<< HEAD
=======
         * Converters
         */
        registration.addConverter(Number.class, Long.class, n -> Optional.of(n instanceof Long ? (Long) n : n.longValue()));
        registration.addConverter(Number.class, BigInteger.class, n -> {
            if (n instanceof BigInteger) {
                return Optional.of((BigInteger) n);
            } else if (n instanceof Long) {
                return Optional.of(BigInteger.valueOf((Long) n));
            } else {
                return Optional.of(BigInteger.valueOf(n.longValue()));
            }
        });

        /*
>>>>>>> 63a63d64
         * Comparators
         */
        Comparators.registerComparator(
                Number.class,
                Number.class,
                new Comparator<>(true) {
                    @SuppressWarnings("unchecked")
                    @Override
                    public Relation apply(Number number, Number number2) {
                        if (number.getClass() == number2.getClass()) {
                            return Relation.get(((Comparable<? super Number>) number).compareTo(number2));
                        } else if (number instanceof BigDecimal || number2 instanceof BigDecimal) {
                            BigDecimal bd = BigDecimalMath.getBigDecimal(number);
                            BigDecimal bd2 = BigDecimalMath.getBigDecimal(number2);
                            return Relation.get(bd.compareTo(bd2));
                        } else if ((number instanceof BigInteger || number2 instanceof BigInteger) &&
                                (number instanceof Long || number2 instanceof Long)) {
                            BigInteger bi = BigDecimalMath.getBigInteger(number);
                            BigInteger bi2 = BigDecimalMath.getBigInteger(number2);
                            return Relation.get(bi.compareTo(bi2));
                        } else if ((number instanceof Double || number instanceof Long) &&
                                (number2 instanceof Double || number2 instanceof Long)) {
                            double d = number.doubleValue() - number2.doubleValue();
                            return Double.isNaN(d) ? Relation.NOT_EQUAL : Relation.get(d);
                        } else {
                            BigDecimal bd = BigDecimalMath.getBigDecimal(number);
                            BigDecimal bd2 = BigDecimalMath.getBigDecimal(number2);
                            return Relation.get(bd.compareTo(bd2));
                        }
                    }
                }
        );
<<<<<<< HEAD
        Comparators.registerComparator(
                Duration.class,
                Duration.class,
                new Comparator<>(true) {
                    @Override
                    public Relation apply(Duration duration, Duration duration2) {
                        return Relation.get(duration.compareTo(duration2));
                    }
                }
        );
=======
>>>>>>> 63a63d64

        /*
         * Ranges
         */
        Ranges.registerRange(
                Long.class,
                Long.class,
                (l, r) -> {
                    if (l.compareTo(r) >= 0) {
                        return new Long[0];
                    } else {
                        return LongStream.range(l, r + 1)
                                .boxed()
                                .toArray(Long[]::new);
                    }
                }
        );
        Ranges.registerRange(
                BigInteger.class,
                BigInteger.class,
                (l, r) -> {
                    if (l.compareTo(r) >= 0) {
                        return new BigInteger[0];
                    } else {
                        List<BigInteger> elements = new ArrayList<>();
                        BigInteger current = l;
                        do {
                            elements.add(current);
                            current = current.add(BigInteger.ONE);
                        } while (current.compareTo(r) <= 0);
                        return elements.toArray(new BigInteger[0]);
                    }
                }
        );
        // Actually a character range
        Ranges.registerRange(
                String.class,
                String.class,
                (l, r) -> {
                    if (l.length() != 1 || r.length() != 1)
                        return new String[0];
                    char leftChar = l.charAt(0), rightChar = r.charAt(0);
                    return IntStream.range(leftChar, rightChar + 1)
                            .mapToObj(i -> Character.toString((char) i))
                            .toArray(String[]::new);
                }
        );

<<<<<<< HEAD
        /*
         * Converters
         */
        Converters.registerConverter(Number.class, Long.class, n -> Optional.of(n instanceof Long ? (Long) n : n.longValue()));
        Converters.registerConverter(Number.class, BigInteger.class, n -> {
            if (n instanceof BigInteger) {
                return Optional.of((BigInteger) n);
            } else if (n instanceof Long) {
                return Optional.of(BigInteger.valueOf((Long) n));
            } else {
                return Optional.of(BigInteger.valueOf(n.longValue()));
            }
        });

=======
>>>>>>> 63a63d64
        registration.register(); // Ignoring logs here, we control the input
    }
}<|MERGE_RESOLUTION|>--- conflicted
+++ resolved
@@ -292,23 +292,6 @@
                 .register();
 
         /*
-<<<<<<< HEAD
-=======
-         * Converters
-         */
-        registration.addConverter(Number.class, Long.class, n -> Optional.of(n instanceof Long ? (Long) n : n.longValue()));
-        registration.addConverter(Number.class, BigInteger.class, n -> {
-            if (n instanceof BigInteger) {
-                return Optional.of((BigInteger) n);
-            } else if (n instanceof Long) {
-                return Optional.of(BigInteger.valueOf((Long) n));
-            } else {
-                return Optional.of(BigInteger.valueOf(n.longValue()));
-            }
-        });
-
-        /*
->>>>>>> 63a63d64
          * Comparators
          */
         Comparators.registerComparator(
@@ -341,7 +324,6 @@
                     }
                 }
         );
-<<<<<<< HEAD
         Comparators.registerComparator(
                 Duration.class,
                 Duration.class,
@@ -352,8 +334,6 @@
                     }
                 }
         );
-=======
->>>>>>> 63a63d64
 
         /*
          * Ranges
@@ -402,7 +382,6 @@
                 }
         );
 
-<<<<<<< HEAD
         /*
          * Converters
          */
@@ -416,9 +395,7 @@
                 return Optional.of(BigInteger.valueOf(n.longValue()));
             }
         });
-
-=======
->>>>>>> 63a63d64
+      
         registration.register(); // Ignoring logs here, we control the input
     }
 }