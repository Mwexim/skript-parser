package io.github.syst3ms.skriptparser.registration;

import io.github.syst3ms.skriptparser.lang.CodeSection;
import io.github.syst3ms.skriptparser.lang.Effect;
import io.github.syst3ms.skriptparser.lang.Expression;
import io.github.syst3ms.skriptparser.lang.SkriptEvent;
import io.github.syst3ms.skriptparser.lang.SyntaxElement;
import io.github.syst3ms.skriptparser.lang.TriggerContext;
import io.github.syst3ms.skriptparser.lang.base.ContextExpression;
import io.github.syst3ms.skriptparser.lang.base.ExecutableExpression;
import io.github.syst3ms.skriptparser.lang.properties.ConditionalType;
import io.github.syst3ms.skriptparser.lang.properties.PropertyConditional;
import io.github.syst3ms.skriptparser.lang.properties.PropertyExpression;
import io.github.syst3ms.skriptparser.log.ErrorType;
import io.github.syst3ms.skriptparser.log.LogEntry;
import io.github.syst3ms.skriptparser.log.SkriptLogger;
import io.github.syst3ms.skriptparser.parsing.SkriptParserException;
import io.github.syst3ms.skriptparser.pattern.ChoiceElement;
import io.github.syst3ms.skriptparser.pattern.ChoiceGroup;
import io.github.syst3ms.skriptparser.pattern.CompoundElement;
import io.github.syst3ms.skriptparser.pattern.ExpressionElement;
import io.github.syst3ms.skriptparser.pattern.OptionalGroup;
import io.github.syst3ms.skriptparser.pattern.PatternElement;
import io.github.syst3ms.skriptparser.pattern.PatternParser;
import io.github.syst3ms.skriptparser.pattern.RegexGroup;
import io.github.syst3ms.skriptparser.pattern.TextElement;
import io.github.syst3ms.skriptparser.registration.context.ContextValue;
import io.github.syst3ms.skriptparser.registration.context.ContextValue.State;
import io.github.syst3ms.skriptparser.registration.context.ContextValue.Usage;
import io.github.syst3ms.skriptparser.registration.context.ContextValues;
import io.github.syst3ms.skriptparser.registration.tags.Tag;
import io.github.syst3ms.skriptparser.registration.tags.TagInfo;
import io.github.syst3ms.skriptparser.registration.tags.TagManager;
import io.github.syst3ms.skriptparser.types.Type;
import io.github.syst3ms.skriptparser.types.TypeManager;
import io.github.syst3ms.skriptparser.types.changers.Arithmetic;
import io.github.syst3ms.skriptparser.types.changers.Changer;
import io.github.syst3ms.skriptparser.types.conversions.ConverterInfo;
import io.github.syst3ms.skriptparser.types.conversions.Converters;
import io.github.syst3ms.skriptparser.util.CollectionUtils;
import io.github.syst3ms.skriptparser.util.MultiMap;
import org.jetbrains.annotations.Nullable;

import java.util.ArrayList;
import java.util.Collections;
import java.util.HashMap;
import java.util.HashSet;
import java.util.List;
import java.util.Map;
import java.util.Objects;
import java.util.Optional;
import java.util.Set;
import java.util.function.Consumer;
import java.util.function.Function;
import java.util.stream.Collectors;

/**
 * A mutable object keeping track of all syntax and types registered by an {@link SkriptAddon addon}
 * Do not forget to call {@link #register()} !
 *
 * @see #getRegisterer()
 */
public class SkriptRegistration {

    private final MultiMap<Class<?>, ExpressionInfo<?, ?>> expressions = new MultiMap<>();
    private final List<SyntaxInfo<? extends CodeSection>> sections = new ArrayList<>();
    private final List<SyntaxInfo<? extends Effect>> effects = new ArrayList<>();
    private final List<Consumer<SkriptAddon>> finishConsumers = new ArrayList<>();
    private final List<ContextValue<?, ?>> contextValues = new ArrayList<>();
    private final List<ConverterInfo<?, ?>> converters = new ArrayList<>();
    private final List<TagInfo<? extends Tag>> tags = new ArrayList<>();
    private final List<SkriptEventInfo<?>> events = new ArrayList<>();
    private final List<Type<?>> types = new ArrayList<>();
    private final SkriptAddon registerer;
    private final SkriptLogger logger;
    private boolean newTypes;

    /**
     * Construct a SkriptRegistration around a SkriptAddon.
     * 
     * @param registerer The SkriptAddon that this SkriptRegistration will be referencing.
     */
    public SkriptRegistration(SkriptAddon registerer) {
        this(registerer, new SkriptLogger());
    }

    /**
     * Construct a SkriptRegistration around a SkriptAddon and the defined SkriptLogger to use.
     * 
     * @param registerer The SkriptAddon that this SkriptRegistration will be referencing.
     * @parm logger The SkriptLogger used in the registration process.
     */
    public SkriptRegistration(SkriptAddon registerer, SkriptLogger logger) {
        this.registerer = registerer;
        this.logger = logger;
    }

    /**
     * @return all currently registered expressions
     */
    public MultiMap<Class<?>, ExpressionInfo<?, ?>> getExpressions() {
        return expressions;
    }

    /**
     * @return all currently registered effects
     */
    public List<SyntaxInfo<? extends Effect>> getEffects() {
        return effects;
    }

    /**
     * @return all currently registered sections
     */
    public List<SyntaxInfo<? extends CodeSection>> getSections() {
        return sections;
    }

    /**
     * @return all currently registered events
     */
    public List<SkriptEventInfo<?>> getEvents() {
        return events;
    }

    /**
     * @return all currently registered types
     */
    public List<Type<?>> getTypes() {
        return types;
    }

    /**
     * @return all currently registered converters
     */
    public List<ConverterInfo<?, ?>> getConverters() {
        return converters;
    }

    /**
     * @return all currently registered context values
     */
    public List<ContextValue<?, ?>> getContextValues() {
        return contextValues;
    }

    /**
     * @return all currently registered tags
     */
    public List<TagInfo<?>> getTags() {
        return tags;
    }

    /**
     * @return the addon handling this registration (may be Skript itself)
     */
    public SkriptAddon getRegisterer() {
        return registerer;
    }

    /**
     * Starts a registration process for an {@link Expression}
     * @param c the Expression's class
     * @param returnType the Expression's return type
     * @param isSingle whether the Expression is a single value
     * @param patterns the Expression's patterns
     * @param <C> the Expression
     * @param <T> the Expression's return type
     * @return an {@link ExpressionRegistrar} to continue the registration process
     */
    public <C extends Expression<T>, T> ExpressionRegistrar<C, T> newExpression(Class<C> c, Class<T> returnType, boolean isSingle, String... patterns) {
        return new ExpressionRegistrar<>(c, returnType, isSingle, patterns);
    }

    /**
     * Registers an {@link Expression}
     * @param c the Expression's class
     * @param returnType the Expression's return type
     * @param isSingle whether the Expression is a single value
     * @param patterns the Expression's patterns
     * @param <C> the Expression
     * @param <T> the Expression's return type
     */
    public <C extends Expression<T>, T> void addExpression(Class<C> c, Class<T> returnType, boolean isSingle, String... patterns) {
        newExpression(c, returnType, isSingle, patterns).register();
    }

    /**
     * Registers an {@link Expression}
     * @param c the Expression's class
     * @param returnType the Expression's return type
     * @param isSingle whether the Expression is a single value
     * @param priority the parsing priority this Expression has. 5 by default, a lower number means lower priority
     * @param patterns the Expression's patterns
     * @param <C> the Expression
     * @param <T> the Expression's return type
     */
    public <C extends Expression<T>, T> void addExpression(Class<C> c, Class<T> returnType, boolean isSingle, int priority, String... patterns) {
        newExpression(c, returnType, isSingle, patterns).setPriority(priority).register();
    }

    /**
     * Starts a registration process for a {@link PropertyExpression}
     * @param c the Expression's class
     * @param returnType the Expression's return type
     * @param owner the owner in the pattern
     * @param property the property
     * @param <C> the Expression
     * @param <T> the Expression's return type
     * @return an {@link ExpressionRegistrar} to continue the registration process
     */
    public <C extends PropertyExpression<T, ?>, T> ExpressionRegistrar<C, T> newPropertyExpression(Class<C> c, Class<T> returnType, String owner, String property) {
        return (ExpressionRegistrar<C, T>) newExpression(c, returnType, false, PropertyExpression.composePatterns(owner, property))
                .addData(PropertyExpression.PROPERTY_IDENTIFIER, property);
    }

    /**
     * Registers a {@link PropertyExpression}
     * @param c the Expression's class
     * @param returnType the Expression's return type
     * @param owner the owner in the pattern
     * @param property the property
     * @param <C> the Expression
     * @param <T> the Expression's return type
     */
    public <C extends PropertyExpression<T, ?>, T> void addPropertyExpression(Class<C> c, Class<T> returnType, String owner, String property) {
        newPropertyExpression(c, returnType, owner, property).register();
    }

    /**
     * Registers a {@link PropertyExpression}
     * @param c the Expression's class
     * @param returnType the Expression's return type
     * @param priority the priority
     * @param owner the owner in the pattern
     * @param property the property
     * @param <C> the Expression
     * @param <T> the Expression's return type
     */
    public <C extends PropertyExpression<T, ?>, T> void addPropertyExpression(Class<C> c, Class<T> returnType, int priority, String owner, String property) {
        newPropertyExpression(c, returnType, owner, property).setPriority(priority).register();
    }

    /**
     * Starts a registration process for a {@link PropertyConditional}
     * @param c the Expression's class
     * @param performer the type of the performer
     * @param conditionalType the verb used in this conditional property
     * @param property the property
     * @param <C> the Expression
     * @return an {@link ExpressionRegistrar} to continue the registration process
     */
    public <C extends PropertyConditional<?>> ExpressionRegistrar<C, Boolean> newPropertyConditional(Class<C> c, String performer, ConditionalType conditionalType, String property) {
        return (ExpressionRegistrar<C, Boolean>) newExpression(c, Boolean.class, true, PropertyConditional.composePatterns(performer, conditionalType, property))
                .addData(PropertyConditional.CONDITIONAL_TYPE_IDENTIFIER, conditionalType)
                .addData(PropertyConditional.PROPERTY_IDENTIFIER, property);
    }

    /**
     * Registers a {@link PropertyConditional}
     * @param c the Expression's class
     * @param performer the type of the performer
     * @param conditionalType the verb used in this conditional property
     * @param property the property
     * @param <C> the Expression
     */
    public <C extends PropertyConditional<?>> void addPropertyConditional(Class<C> c, String performer, ConditionalType conditionalType, String property) {
        newPropertyConditional(c, performer, conditionalType, property).register();
    }

    /**
     * Registers a {@link PropertyConditional}
     * @param c the Expression's class
     * @param priority the parsing priority this Expression has. 5 by default, a lower number means lower priority
     * @param performer the type of the performer
     * @param conditionalType the verb used in this conditional property
     * @param property the property
     * @param <C> the Expression
     */
    public <C extends PropertyConditional<?>> void addPropertyConditional(Class<C> c, int priority, String performer, ConditionalType conditionalType, String property) {
        newPropertyConditional(c, performer, conditionalType, property).setPriority(priority).register();
    }

    /**
     * Registers an {@link ExecutableExpression}
     * @param c the Expression's class
     * @param returnType the Expression's return type
     * @param isSingle whether the Expression is a single value
     * @param patterns the Expression's patterns
     * @param <C> the Expression
     * @param <T> the Expression's return type
     */
    public <C extends ExecutableExpression<T>, T> void addExecutableExpression(Class<C> c, Class<T> returnType, boolean isSingle, String... patterns) {
        addExpression(c, returnType, isSingle, patterns);
        addEffect(c, patterns);
    }

    /**
     * Registers an {@link ExecutableExpression}
     * @param c the Expression's class
     * @param returnType the Expression's return type
     * @param isSingle whether the Expression is a single value
     * @param patterns the Expression's patterns
     * @param <C> the Expression
     * @param <T> the Expression's return type
     */
    public <C extends ExecutableExpression<T>, T> void addExecutableExpression(Class<C> c, Class<T> returnType, boolean isSingle, int priority, String... patterns) {
        addExpression(c, returnType, isSingle, priority, patterns);
        addEffect(c, priority, patterns);
    }

    /**
     * Starts a registration process for an {@link Effect}
     * @param c the Effect's class
     * @param patterns the Effect's patterns
     * @param <C> the Effect
     * @return an {@link EffectRegistrar} to continue the registration process
     */
    public <C extends Effect> EffectRegistrar<C> newEffect(Class<C> c, String... patterns) {
        return new EffectRegistrar<>(c, patterns);
    }

    /**
     * Registers an {@link Effect}
     * @param c the Effect's class
     * @param patterns the Effect's patterns
     * @param <C> the Effect
     */
    public <C extends Effect> void addEffect(Class<C> c, String... patterns) {
        newEffect(c, patterns).register();
    }

    /**
     * Registers an {@link Effect}
     * @param c the Effect's class
     * @param priority the parsing priority this Effect has. 5 by default, a lower number means lower priority
     * @param patterns the Effect's patterns
     * @param <C> the Effect
     */
    public <C extends Effect> void addEffect(Class<C> c, int priority, String... patterns) {
        newEffect(c,patterns).setPriority(priority).register();
    }

    /**
     * Starts a registration process for a {@link CodeSection}
     * @param c the CodeSection's class
     * @param patterns the CodeSection's patterns
     * @param <C> the CodeSection
     * @return a {@link SectionRegistrar} to continue the registration process
     */
    public <C extends CodeSection> SectionRegistrar<C> newSection(Class<C> c, String... patterns) {
        return new SectionRegistrar<>(c, patterns);
    }


    /**
     * Registers a {@link CodeSection}
     * @param c the CodeSection's class
     * @param patterns the CodeSection's patterns
     */
    public void addSection(Class<? extends CodeSection> c, String... patterns) {
        newSection(c, patterns).register();
    }

    /**
     * Registers a {@link CodeSection}
     * @param c the CodeSection's class
     * @param priority the parsing priority this CodeSection has. 5 by default, a lower number means lower priority
     * @param patterns the CodeSection's patterns
     */
    public void addSection(Class<? extends CodeSection> c, int priority, String... patterns) {
        newSection(c, patterns).setPriority(priority).register();
    }

    /**
     * Starts a registration process for a {@link SkriptEvent}
     * @param c the SkriptEvent's class
     * @param patterns the SkriptEvent's patterns
     * @param <E> the SkriptEvent
     * @return an {@link EventRegistrar} to continue the registration process
     */
    public <E extends SkriptEvent> EventRegistrar<E> newEvent(Class<E> c, String... patterns) {
        return new EventRegistrar<>(c, patterns);
    }

    /**
     * Registers a {@link SkriptEvent}
     * @param c the SkriptEvent's class
     * @param handledContexts the {@link TriggerContext}s this SkriptEvent can handle
     * @param patterns the SkriptEvent's patterns
     */
    public void addEvent(Class<? extends SkriptEvent> c, Class<? extends TriggerContext>[] handledContexts, String... patterns) {
        newEvent(c, patterns).setHandledContexts(handledContexts).register();
    }

    /**
     * Registers a {@link SkriptEvent}
     * @param c the SkriptEvent's class
     * @param handledContexts the {@link TriggerContext}s this SkriptEvent can handle
     * @param priority the parsing priority this SkriptEvent has. 5 by default, a lower number means lower priority
     * @param patterns the SkriptEvent's patterns
     */
    public void addEvent(Class<? extends SkriptEvent> c, Class<? extends TriggerContext>[] handledContexts, int priority, String... patterns) {
        newEvent(c, patterns).setHandledContexts(handledContexts).setPriority(priority).register();
    }

    /**
     * Starts a registration process for a {@link ContextExpression}
     * @param context the TriggerContext class
     * @param returnType the returned type of this context value
     * @param isSingle whether or not the return value is single
     * @param pattern the pattern
     * @param function the function that needs to be applied in order to get the context value
     * @param <C> the TriggerContext class
     * @param <T> the ContextValue's return type
     * @return a {@link ContextValueRegistrar} to continue the registration process
     */
    public <C extends TriggerContext, T> ContextValueRegistrar<C, T> newContextValue(Class<C> context, Class<T> returnType, boolean isSingle, String pattern, Function<C, T[]> function) {
        return new ContextValueRegistrar<>(context, returnType, isSingle, pattern, function);
    }

    /**
     * Registers a {@link ContextValue}
     * @param context the TriggerContext class
     * @param returnType the returned type of this context value
     * @param isSingle whether or not the return value is single
     * @param pattern the pattern
     * @param function the function that needs to be applied in order to get the context value
     * @param <C> the TriggerContext class
     * @param <T> the ContextValue's return type
     */
    public <C extends TriggerContext, T> void addContextValue(Class<C> context, Class<T> returnType, boolean isSingle, String pattern, Function<C, T[]> function) {
        newContextValue(context, returnType, isSingle, pattern, function).register();
    }

    /**
     * Registers a {@link ContextValue} that returns a single value.
     * The {@linkplain Type#getBaseName() base name} of the return type will be used as pattern.
     * There will be a leading '{@code [the] }' in the pattern if the context value can be used alone.
     * @param context the TriggerContext class
     * @param returnType the returned type of this context value
     * @param function the function that needs to be applied in order to get the context value
     * @param <C> the TriggerContext class
     * @param <T> the ContextValue's return type
     */
    public <C extends TriggerContext, T> void addContextType(Class<C> context, Class<T> returnType, Function<C, T> function) {
        addContextType(context, returnType, function, State.PRESENT, Usage.EXPRESSION_ONLY);
    }

    /**
     * Registers a {@link ContextValue} that returns a single value.
     * The {@linkplain Type#getBaseName() base name} of the return type will be used as pattern.
     * There will be a leading '{@code [the] }' in the pattern if the context value can be used alone.
     * @param context the TriggerContext class
     * @param returnType the returned type of this context value
     * @param function the function that needs to be applied in order to get the context value
     * @param state the time state
     * @param <C> the TriggerContext class
     * @param <T> the ContextValue's return type
     * @see State#PRESENT
     * @see Usage#EXPRESSION_ONLY
     */
    public <C extends TriggerContext, T> void addContextType(Class<C> context, Class<T> returnType, Function<C, T> function, State state) {
        addContextType(context, returnType, function, state, Usage.EXPRESSION_ONLY);
    }

    /**
     * Registers a {@link ContextValue} that returns a single value.
     * The {@linkplain Type#getBaseName() base name} of the return type will be used as pattern.
     * There will be a leading '{@code [the] }' in the pattern if the context value can be used alone.
     * @param context the TriggerContext class
     * @param returnType the returned type of this context value
     * @param function the function that needs to be applied in order to get the context value
     * @param state the time state
     * @param usage the usage
     * @param <C> the TriggerContext class
     * @param <T> the ContextValue's return type
     * @return this {@link EventRegistrar}
     * @see Usage#EXPRESSION_ONLY
     */
    public <C extends TriggerContext, T> void addContextType(Class<C> context, Class<T> returnType, Function<C, T> function, State state, Usage usage) {
        var typeName = TypeManager.getByClassExact(returnType).map(Type::getBaseName);
        if (typeName.isEmpty()) {
            logger.error("Couldn't find a type corresponding to the class '" + returnType.getName() + "'", ErrorType.NO_MATCH);
            return;
        }
        newContextValue(context, returnType, true, typeName.get(), value -> CollectionUtils.arrayOf(function.apply(value)))
                .setState(state)
                .setUsage(usage)
                .register();
    }

    /**
     * Starts a registration process for a {@link Type}
     * @param c the class the Type represents
     * @param pattern the Type's pattern
     * @param <T> the represented class
     * @return an {@link TypeRegistrar}
     */
    public <T> TypeRegistrar<T> newType(Class<T> c, String name, String pattern) {
        return new TypeRegistrar<>(c, name, pattern);
    }

    /**
     * Registers a {@link Type}
     * @param c the class the Type represents
     * @param pattern the Type's pattern
     * @param <T> the represented class
     */
    public <T> void addType(Class<T> c, String name, String pattern) {
        newType(c, name, pattern).register();
    }

    /**
     * Registers a converter
     * @param from the class it converts from
     * @param to the class it converts to
     * @param converter the converter
     * @param <F> from
     * @param <T> to
     */
    public <F, T> void addConverter(Class<F> from, Class<T> to, Function<? super F, Optional<? extends T>> converter) {
        converters.add(new ConverterInfo<>(from, to, converter));
    }

    /**
     * Registers a converter
     * @param from the class it converts from
     * @param to the class it converts to
     * @param converter the converter
     * @param options see {@link Converters}
     * @param <F> from
     * @param <T> to
     */
    public <F, T> void addConverter(Class<F> from, Class<T> to, Function<? super F, Optional<? extends T>> converter, int options) {
        converters.add(new ConverterInfo<>(from, to, converter, options));
    }

    /**
     * Registers a {@link Tag}.
     * @param c the Tag's class
     */
    public void addTag(Class<? extends Tag> c) {
        tags.add(new TagInfo<>(c, 5));
    }

    /**
     * Registers a {@link Tag}.
     * @param c the Tag's class
     * @param priority the parsing priority this Tag has. 5 by default, a lower number means lower priority
     */
    public void addTag(Class<? extends Tag> c, int priority) {
        tags.add(new TagInfo<>(c, priority));
    }

    /**
     * Adds all currently registered syntaxes to Skript's usable database.
     * @return all possible errors, warnings and other logs that occurred while parsing the patterns
     */
    public List<LogEntry> register() {
        return register(false);
    }

    /**
     * Adds all currently registered syntaxes to Skript's usable database.
     * @param ignoreLogs whether to return the logs and close the logger,
     *                   or just ignore and clear them while keeping the logger open
     * @return all possible errors, warnings and other logs that occurred while parsing the patterns
     */
    public List<LogEntry> register(boolean ignoreLogs) {
        SyntaxManager.register(this);
        ContextValues.register(this);
        TypeManager.register(this);
        TagManager.register(this);
        Converters.registerConverters(this);
        Converters.createMissingConverters();
<<<<<<< HEAD
        finishConsumers.forEach(consumer -> consumer.accept(registerer));
        logger.finalizeLogs();
        return logger.close();
=======
        if (ignoreLogs) {
            logger.clearLogs();
            return new ArrayList<>();
        } else {
            return logger.close();
        }
>>>>>>> f2f6ced5
    }

    public interface Registrar {
        void register();
    }

    /**
     * A class for registering types.
     * @param <C> the represented class
     */
    public class TypeRegistrar<C> implements Registrar {
        private final Class<C> c;
        private final String baseName;
        private final String pattern;
        private Function<? super C, String> toStringFunction = o -> Objects.toString(o, TypeManager.NULL_REPRESENTATION);
        @Nullable
        private Function<String, ? extends C> literalParser;
        @Nullable
        private Changer<? super C> defaultChanger;
        @Nullable
        private Arithmetic<C, ?> arithmetic;

        public TypeRegistrar(Class<C> c, String baseName, String pattern) {
            this.c = c;
            this.baseName = baseName;
            this.pattern = pattern;
        }

        /**
         * @param literalParser a function interpreting a string as an instance of the type
         * @return the registrar
         */
        public TypeRegistrar<C> literalParser(Function<String, ? extends C> literalParser) {
            this.literalParser = literalParser;
            return this;
        }

        /**
         * @param toStringFunction a function converting an instance of the type to a String
         * @return the registrar
         */
        public TypeRegistrar<C> toStringFunction(Function<? super C, String> toStringFunction) {
            this.toStringFunction = c -> c == null ? TypeManager.NULL_REPRESENTATION : toStringFunction.apply(c);
            return this;
        }

        /**
         * @param defaultChanger a default {@link Changer} for this type
         * @return the registrar
         */
        public TypeRegistrar<C> defaultChanger(Changer<? super C> defaultChanger) {
            this.defaultChanger = defaultChanger;
            return this;
        }

        /**
         * @param arithmetic a default {@link Arithmetic} for this type
         * @return the registrar
         */
        public <R> TypeRegistrar<C> arithmetic(Arithmetic<C, R> arithmetic) {
            this.arithmetic = arithmetic;
            return this;
        }

        /**
         * Adds this type to the list of currently registered syntaxes
         */
        @Override
        public void register() {
            newTypes = true;
            types.add(new Type<>(c, baseName, pattern, literalParser, toStringFunction, defaultChanger, arithmetic));
        }
    }

    public abstract class SyntaxRegistrar<C extends SyntaxElement> implements Registrar {
        protected final Class<C> c;
        protected final List<String> patterns = new ArrayList<>();
        protected int priority;
        protected final Map<String, Object> data = new HashMap<>();

        SyntaxRegistrar(Class<C> c, String... patterns) {
            this.c = c;
            Collections.addAll(this.patterns, patterns);
            typeCheck();
        }

        /**
         * Adds patterns to the current syntax
         * @param patterns the patterns to add
         * @return the registrar
         */
        public SyntaxRegistrar<C> addPatterns(String... patterns) {
            Collections.addAll(this.patterns, patterns);
            return this;
        }

        /**
         * Sets the priority of the current syntax. Default is 5.
         * @param priority the priority
         * @return the registrar
         */
        public SyntaxRegistrar<C> setPriority(int priority) {
            if (priority < 0)
                throw new SkriptParserException("Can't have a negative priority!");
            this.priority = priority;
            return this;
        }

        public SyntaxRegistrar<C> addData(String identifier, Object data) {
            this.data.put(identifier, data);
            return this;
        }

        protected List<PatternElement> parsePatterns() {
            boolean computePriority = priority == -1;
            priority = computePriority ? 5 : priority;
            return patterns.stream()
                    .map(s -> {
                        var result = PatternParser.parsePattern(s, logger).orElse(null);
                        logger.finalizeLogs();
                        return result;
                    })
                    .filter(Objects::nonNull)
                    .peek(e -> {
                        if (computePriority)
                            setPriority(Math.min(priority, findAppropriatePriority(e)));
                    })
                    .collect(Collectors.toList());
        }
    }

    public class ExpressionRegistrar<C extends Expression<? extends T>, T> extends SyntaxRegistrar<C> {
        private final Class<T> returnType;
        private final boolean isSingle;

        ExpressionRegistrar(Class<C> c, Class<T> returnType, boolean isSingle, String... patterns) {
            super(c, patterns);
            this.returnType = returnType;
            this.isSingle = isSingle;
            typeCheck();
        }

        /**
         * Adds this expression to the list of currently registered syntaxes
         */
        @Override
        public void register() {
            var type = TypeManager.getByClassExact(returnType);
            if (type.isEmpty()) {
                logger.error("Couldn't find a type corresponding to the class '" + returnType.getName() + "'", ErrorType.NO_MATCH);
                return;
            }
            expressions.putOne(super.c, new ExpressionInfo<>(registerer, super.c, type.get(), isSingle, priority, parsePatterns(), super.data));
        }
    }

    public class EffectRegistrar<C extends Effect> extends SyntaxRegistrar<C> {
        EffectRegistrar(Class<C> c, String... patterns) {
            super(c, patterns);
        }

        /**
         * Adds this effect to the list of currently registered syntaxes
         */
        @Override
        public void register() {
            effects.add(new SyntaxInfo<>(registerer, super.c, priority, parsePatterns(), super.data));
        }
    }

    public class SectionRegistrar<C extends CodeSection> extends SyntaxRegistrar<C> {
        SectionRegistrar(Class<C> c, String... patterns) {
            super(c, patterns);
            typeCheck();
        }

        /**
         * Adds this section to the list of currently registered syntaxes
         */
        @Override
        public void register() {
            sections.add(new SyntaxInfo<>(registerer, super.c, priority, parsePatterns(), super.data));
        }
    }

    public class EventRegistrar<T extends SkriptEvent> extends SyntaxRegistrar<T> {
        private Set<Class<? extends TriggerContext>> handledContexts = new HashSet<>();

        EventRegistrar(Class<T> c, String... patterns) {
            super(c, patterns);
            typeCheck();
        }

        /**
         * Set the context this event can handle
         * @param contexts the contexts
         * @return the registrar
         */
        @SafeVarargs
        public final EventRegistrar<T> setHandledContexts(Class<? extends TriggerContext>... contexts) {
            this.handledContexts = Set.of(contexts);
            return this;
        }

        /**
         * Adds this event to the list of currently registered syntaxes
         */
        @Override
        public void register() {
            for (int i = 0; i < super.patterns.size(); i++) {
                var pattern = super.patterns.get(i);
                if (pattern.startsWith("*")) {
                    super.patterns.set(i, pattern.substring(1));
                } else {
                    super.patterns.set(i, "[on] " + pattern);
                }
            }
            events.add(new SkriptEventInfo<>(registerer, super.c, handledContexts, priority, parsePatterns(), data));
            registerer.addHandledEvent(this.c);
        }
    }

    public class ContextValueRegistrar<C extends TriggerContext, T> implements Registrar {
        private final Class<C> context;
        private final Class<T> returnType;
        private final boolean isSingle;
        private final String pattern;

        private final Function<C, T[]> function;
        private State state = State.PRESENT;
        private Usage usage = Usage.EXPRESSION_ONLY;

        @SuppressWarnings("unchecked")
        private Class<? extends C>[] excluded = new Class[0];

        public ContextValueRegistrar(Class<C> context, Class<T> returnType, boolean isSingle, String pattern, Function<C, T[]> function) {
            this.context = context;
            this.returnType = returnType;
            this.isSingle = isSingle;
            this.pattern = pattern;
            this.function = function;
        }

        public ContextValueRegistrar<C, T> setState(State state) {
            this.state = state;
            return this;
        }

        public ContextValueRegistrar<C, T> setUsage(Usage usage) {
            this.usage = usage;
            return this;
        }

        @SafeVarargs
        public final ContextValueRegistrar<C, T> setExcluded(Class<? extends C>... excluded) {
            this.excluded = excluded;
            return this;
        }

        @Override
        public void register() {
            var pattern = PatternParser.parsePattern(this.pattern, logger);
            if (pattern.isEmpty())
                return;

            var type = TypeManager.getByClassExact(returnType);
            if (type.isEmpty()) {
                logger.error("Couldn't find a type corresponding to the class '" + returnType.getName() + "'", ErrorType.NO_MATCH);
                return;
            }

            // Register the context value
            contextValues.add(new ContextValue<>(context, type.get(), isSingle, pattern.get(), function, state, usage, excluded));
        }
    }

    /**
     * Add a consumer to be called when this SkriptRegistration finishes registration.
     * 
     * @param consumer The consumer with the SkriptAddon reference.
     */
    public void onFinishRegistration(Consumer<SkriptAddon> consumer) {
        finishConsumers.add(consumer);
    }

    private void typeCheck() {
        if (newTypes) {
            TypeManager.register(this);
            newTypes = false;
        }
    }

    private static String removePrefix(String str) {
        return str.startsWith("*") ? str.substring(1) : str;
    }

    private static int findAppropriatePriority(PatternElement el) {
        if (el instanceof TextElement) {
            return 5;
        } else if (el instanceof RegexGroup) {
            return 1;
        } else if (el instanceof ChoiceGroup) {
            var priority = 5;
            for (ChoiceElement choice : ((ChoiceGroup) el).getChoices()) {
                priority = Math.min(priority, findAppropriatePriority(choice.getElement()));
            }
            return priority;
        } else if (el instanceof ExpressionElement) {
            return 2;
        } else {
            assert el instanceof CompoundElement : "a single Optional group as a pattern";
            var compound = (CompoundElement) el;
            var elements = compound.getElements();
            var priority = 5;
            for (PatternElement element : elements) {
                var e = element instanceof OptionalGroup ? ((OptionalGroup) element).getElement() : element;
                priority = Math.min(priority, findAppropriatePriority(e));
                if (!(element instanceof OptionalGroup || e instanceof TextElement && ((TextElement) e).getText().isBlank()))
                    break;
            }
            var containsRegex = elements.stream().anyMatch(p -> p instanceof RegexGroup);
            return containsRegex ? Math.min(priority, 3) : priority;
        }
    }
}<|MERGE_RESOLUTION|>--- conflicted
+++ resolved
@@ -574,18 +574,13 @@
         TagManager.register(this);
         Converters.registerConverters(this);
         Converters.createMissingConverters();
-<<<<<<< HEAD
         finishConsumers.forEach(consumer -> consumer.accept(registerer));
-        logger.finalizeLogs();
-        return logger.close();
-=======
         if (ignoreLogs) {
             logger.clearLogs();
             return new ArrayList<>();
         } else {
             return logger.close();
         }
->>>>>>> f2f6ced5
     }
 
     public interface Registrar {
