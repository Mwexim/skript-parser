--- conflicted
+++ resolved
@@ -184,13 +184,8 @@
      * @param <T> the Expression's return type
      * @return an {@link ExpressionRegistrar} to continue the registration process
      */
-<<<<<<< HEAD
-    public <C extends PropertyExpression<T, ?>, T> ExpressionRegistrar<C, T> newPropertyExpression(Class<C> c, Class<T> returnType, boolean isSingle, String ownerType, String property) {
-        return newExpression(c, returnType, isSingle,
-=======
-    public <C extends Expression<T>, T> ExpressionRegistrar<C, T> newPropertyExpression(Class<C> c, Class<T> returnType, String ownerType, String property) {
-        return new ExpressionRegistrar<>(c, returnType, false,
->>>>>>> 911bb911
+    public <C extends PropertyExpression<T, ?>, T> ExpressionRegistrar<C, T> newPropertyExpression(Class<C> c, Class<T> returnType, String ownerType, String property) {
+        return newExpression(c, returnType, false,
                 adaptPropertyPrefix(ownerType) + "'[s] " + property,
                 (property.startsWith("[the]") ? property : "[the] " + property) + " of " + adaptPropertyPrefix(ownerType)
         );
@@ -198,44 +193,29 @@
 
     /**
      * Registers a {@link PropertyExpression}
-     * @param <C> the Expression
-     * @param <T> the Expression's return type
      * @param c the Expression's class
      * @param returnType the Expression's return type
      * @param ownerType the type of the owner
-<<<<<<< HEAD
      * @param property the property
      * @param <C> the Expression
      * @param <T> the Expression's return type
      */
-    public <C extends PropertyExpression<T, ?>, T> void addPropertyExpression(Class<C> c, Class<T> returnType, boolean isSingle, String ownerType, String property) {
-        newPropertyExpression(c, returnType, isSingle, ownerType, property).register();
-=======
-     * @param property the property that is used
-     */
-    public <C extends Expression<T>, T> void addPropertyExpression(Class<C> c, Class<T> returnType, String ownerType, String property) {
-        new ExpressionRegistrar<>(c, returnType, false,
-                adaptPropertyPrefix(ownerType) + "'[s] " + property,
-                (property.startsWith("[the]") ? property : "[the] " + property) + " of " + adaptPropertyPrefix(ownerType))
-                .register();
->>>>>>> 911bb911
+    public <C extends PropertyExpression<T, ?>, T> void addPropertyExpression(Class<C> c, Class<T> returnType, String ownerType, String property) {
+        newPropertyExpression(c, returnType, ownerType, property).register();
     }
 
     /**
      * Registers a {@link PropertyExpression}
-     * @param <C> the Expression
-     * @param <T> the Expression's return type
      * @param c the Expression's class
      * @param returnType the Expression's return type
      * @param priority the parsing priority this Expression has. 5 by default, a lower number means lower priority
      * @param ownerType the type of the owner
-<<<<<<< HEAD
      * @param property the property
      * @param <C> the Expression
      * @param <T> the Expression's return type
      */
-    public <C extends PropertyExpression<T, ?>, T> void addPropertyExpression(Class<C> c, Class<T> returnType, boolean isSingle, int priority, String ownerType, String property) {
-        newPropertyExpression(c, returnType, isSingle, ownerType, property).setPriority(priority).register();
+    public <C extends PropertyExpression<T, ?>, T> void addPropertyExpression(Class<C> c, Class<T> returnType, int priority, String ownerType, String property) {
+        newPropertyExpression(c, returnType, ownerType, property).setPriority(priority).register();
     }
 
     /**
@@ -289,16 +269,6 @@
     public <C extends ExecutableExpression<T>, T> void addExecutableExpression(Class<C> c, Class<T> returnType, boolean isSingle, int priority, String... patterns) {
         addExpression(c, returnType, isSingle, priority, patterns);
         addEffect(c, priority, patterns);
-=======
-     * @param property the property that is used
-     */
-    public <C extends Expression<T>, T> void addPropertyExpression(Class<C> c, Class<T> returnType, int priority, String ownerType, String property) {
-        new ExpressionRegistrar<>(c, returnType, false,
-                adaptPropertyPrefix(ownerType) + "'[s] " + property,
-                (property.startsWith("[the]") ? property : "[the] " + property) + " of " + adaptPropertyPrefix(ownerType))
-                .setPriority(priority)
-                .register();
->>>>>>> 911bb911
     }
 
     /**
