# Author(s):
# 	- Mwexim
# Date: 2021/03/30

test:
	# All tests were made using these tools:
	# - https://v2.cryptii.com/ (normal conversions)
	# - https://jalu.ch/coding/base_converter.php (custom base conversions)

	set {var} to 5732
	assert {var} converted to binary = "1011001100100" with "{var} as binary should be '1011001100100': %{var} converted to binary%"
	assert {var} to octal = "13144" with "{var} to octal should be '13144': %{var} to octal%"
	assert {var} converted to hex = "1664" with "{var} to hex should be '1664': %{var} converted to hex%"
	assert {var} to base64 = "FmQ=" with "{var} to base64 should be 'FmQ=': %{var} to base64%"
	assert {var} to base 13 = "27bc" with "{var} to base 13 should be '27bc': %{var} to base 13%"

	set {var} to "13144" # from decimal 5732
	assert octal {var} converted to hex = "1664" with "octal {var} to hex should be '1664': %octal {var} converted to hex%"
	assert octal {var} converted to base64 = "FmQ=" with "octal {var} to base64 should be 'FmQ=': %octal {var} converted to base64%"
	assert octal {var} converted to base 19 = "fgd" with "octal {var} to hex should be 'fgd': %octal {var} converted to base 19%"

	set {var} to "IKA=" # from decimal 8352
	assert base64 {var} to decimal = "8352" with "base64 {var} to decimal should be '8352': %base64 {var} to decimal%"
	assert base64 {var} to binary = "10000010100000" with "base64 {var} to binary should be '10000010100000': %base64 {var} to binary%"

	set {var} to "101"
	assert binary {var} converted to decimal = "5" with "binary {var} to decimal should '5': %binary {var} converted to decimal%"
<<<<<<< HEAD
	# TODO add this back when converters are reworked
=======
	# TODO implement better converter system
>>>>>>> 956a2b41
	#assert binary {var} converted to decimal = 5 with "binary {var} to decimal should be 5 (integer): %binary {var} converted to decimal%"<|MERGE_RESOLUTION|>--- conflicted
+++ resolved
@@ -25,9 +25,5 @@
 
 	set {var} to "101"
 	assert binary {var} converted to decimal = "5" with "binary {var} to decimal should '5': %binary {var} converted to decimal%"
-<<<<<<< HEAD
-	# TODO add this back when converters are reworked
-=======
 	# TODO implement better converter system
->>>>>>> 956a2b41
 	#assert binary {var} converted to decimal = 5 with "binary {var} to decimal should be 5 (integer): %binary {var} converted to decimal%"