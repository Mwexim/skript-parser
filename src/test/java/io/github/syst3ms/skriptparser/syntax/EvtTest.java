--- conflicted
+++ resolved
@@ -19,16 +19,10 @@
 public class EvtTest extends SkriptEvent {
 	static {
 		Parser.getMainRegistration()
-<<<<<<< HEAD
-			.newEvent(EvtTest.class, "*test [[only] if %=boolean%]")
-			.setHandledContexts(TestContext.class)
-			.register();
-=======
 				.newEvent(EvtTest.class, "*test [[only] when %=boolean%]")
 				.setHandledContexts(TestContext.class)
 				.addContextValue(TestContext.class, String.class, true, "*test", __ -> new String[] {"Hello World!"})
 				.register();
->>>>>>> 36c850bb
 	}
 
 	private Expression<Boolean> condition;
